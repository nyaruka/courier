--- conflicted
+++ resolved
@@ -65,18 +65,6 @@
 
 // CleanString removes any control characters from the passed in string
 func CleanString(s string) string {
-<<<<<<< HEAD
-	return invalidChars.ReplaceAllString(s, "")
-}
-
-// EncodeBase64 encodes the list of strings with Linux base64
-func EncodeBase64(strList []string) string {
-	var strBuffer bytes.Buffer
-	for _, l := range strList {
-		strBuffer.WriteString(l)
-	}
-	return base64.StdEncoding.EncodeToString([]byte(strBuffer.String()))
-=======
 	cleaned := invalidChars.ReplaceAllString(s, "")
 
 	// check whether this is valid UTF8
@@ -98,5 +86,13 @@
 	}
 
 	return cleaned
->>>>>>> aecf212d
+}
+
+// EncodeBase64 encodes the list of strings with Linux base64
+func EncodeBase64(strList []string) string {
+	var strBuffer bytes.Buffer
+	for _, l := range strList {
+		strBuffer.WriteString(l)
+	}
+	return base64.StdEncoding.EncodeToString([]byte(strBuffer.String()))
 }