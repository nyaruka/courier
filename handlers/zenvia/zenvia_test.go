package zenvia

import (
	"net/http/httptest"
	"testing"
	"time"

	"github.com/nyaruka/courier"
	. "github.com/nyaruka/courier/handlers"
)

var testChannels = []courier.Channel{
	courier.NewMockChannel("8eb23e93-5ecb-45ba-b726-3b064e0c56ab", "ZV", "2020", "BR", map[string]interface{}{"username": "zv-username", "password": "zv-password"}),
}

var (
	receiveURL = "/c/zv/8eb23e93-5ecb-45ba-b726-3b064e0c56ab/receive/"
	statusURL  = "/c/zv/8eb23e93-5ecb-45ba-b726-3b064e0c56ab/status/"

	notJSON = "empty"
)

var wrongJSONSchema = `{}`

var validWithMoreFieldsStatus = `{
	"callbackMtRequest": {
        "status": "03",
        "statusMessage": "Delivered",
        "statusDetail": "120",
        "statusDetailMessage": "Message received by mobile",
        "id": "hs765939216",
        "received": "2014-08-26T12:55:48.593-03:00",
        "mobileOperatorName": "Claro"
    }
}`

var validStatus = `{
    "callbackMtRequest": {
        "status": "03",
        "id": "hs765939216"
    }
}`

var unknownStatus = `{
    "callbackMtRequest": {
        "status": "038",
        "id": "hs765939216"
    }
}`

var missingFieldsStatus = `{
	"callbackMtRequest": {
        "status": "",
        "id": "hs765939216"
    }
}`

var validReceive = `{
    "callbackMoRequest": {
        "id": "20690090",
        "mobile": "254791541111",
        "shortCode": "40001",
        "account": "zenvia.envio",
        "body": "Msg",
        "received": "2017-05-03T03:04:45.123-03:00",
        "correlatedMessageSmsId": "hs765939061"
    }
}`

var invalidURN = `{
    "callbackMoRequest": {
        "id": "20690090",
        "mobile": "MTN12345678901234567",
        "shortCode": "40001",
        "account": "zenvia.envio",
        "body": "Msg",
        "received": "2017-05-03T03:04:45.123-03:00",
        "correlatedMessageSmsId": "hs765939061"
    }
}`

var invalidDateReceive = `{
    "callbackMoRequest": {
        "id": "20690090",
        "mobile": "254791541111",
        "shortCode": "40001",
        "account": "zenvia.envio",
        "body": "Msg",
        "received": "yesterday?",
        "correlatedMessageSmsId": "hs765939061"
    }
}`

var missingFieldsReceive = `{
	"callbackMoRequest": {
        "id": "",
        "mobile": "254791541111",
        "shortCode": "40001",
        "account": "zenvia.envio",
        "body": "Msg",
        "received": "2017-05-03T03:04:45.123-03:00",
        "correlatedMessageSmsId": "hs765939061"
    }
}`

var testCases = []ChannelHandleTestCase{
	{Label: "Receive Valid", URL: receiveURL, Data: validReceive, Status: 200, Response: "Message Accepted",
		Text: Sp("Msg"), URN: Sp("tel:+254791541111"), Date: Tp(time.Date(2017, 5, 3, 06, 04, 45, 123000000, time.UTC))},

<<<<<<< HEAD
	{Label: "Invalid URN", URL: receiveURL, Data: invalidURN, Status: 400, Response: "invalid tel number"},
=======
	{Label: "Invalid URN", URL: receiveURL, Data: invalidURN, Status: 400, Response: "phone number supplied is not a number"},
>>>>>>> 15654002
	{Label: "Not JSON body", URL: receiveURL, Data: notJSON, Status: 400, Response: "unable to parse request JSON"},
	{Label: "Wrong JSON schema", URL: receiveURL, Data: wrongJSONSchema, Status: 400, Response: "request JSON doesn't match required schema"},
	{Label: "Missing field", URL: receiveURL, Data: missingFieldsReceive, Status: 400, Response: "validation for 'ID' failed on the 'required'"},
	{Label: "Bad Date", URL: receiveURL, Data: invalidDateReceive, Status: 400, Response: "invalid date format"},

	{Label: "Valid Status", URL: statusURL, Data: validStatus, Status: 200, Response: `Accepted`, MsgStatus: Sp("D")},
	{Label: "Valid Status with more fields", URL: statusURL, Data: validWithMoreFieldsStatus, Status: 200, Response: `Accepted`, MsgStatus: Sp("D")},
	{Label: "Unkown Status", URL: statusURL, Data: unknownStatus, Status: 200, Response: "Accepted", MsgStatus: Sp("E")},
	{Label: "Not JSON body", URL: statusURL, Data: notJSON, Status: 400, Response: "unable to parse request JSON"},
	{Label: "Wrong JSON schema", URL: statusURL, Data: wrongJSONSchema, Status: 400, Response: "request JSON doesn't match required schema"},
	{Label: "Missing field", URL: statusURL, Data: missingFieldsStatus, Status: 400, Response: "validation for 'StatusCode' failed on the 'required'"},
}

func TestHandler(t *testing.T) {
	RunChannelTestCases(t, testChannels, newHandler(), testCases)
}

func BenchmarkHandler(b *testing.B) {
	RunChannelBenchmarks(b, testChannels, newHandler(), testCases)
}

// setSendURL takes care of setting the sendURL to call
func setSendURL(s *httptest.Server, h courier.ChannelHandler, c courier.Channel, m courier.Msg) {
	sendURL = s.URL
}

var defaultSendTestCases = []ChannelSendTestCase{
	{Label: "Plain Send",
		Text:           "Simple Message ☺",
		URN:            "tel:+250788383383",
		Status:         "W",
		ExternalID:     "",
		ResponseBody:   `{"sendSmsResponse":{"statusCode":"00","statusDescription":"Ok","detailCode":"000","detailDescription":"Message Sent"}}`,
		ResponseStatus: 200,
		Headers: map[string]string{
			"Content-Type":  "application/json",
			"Accept":        "application/json",
			"Authorization": "Basic enYtdXNlcm5hbWU6enYtcGFzc3dvcmQ=",
		},
		RequestBody: `{"sendSmsRequest":{"to":"250788383383","schedule":"","msg":"Simple Message ☺","callbackOption":"FINAL","id":"10","aggregateId":""}}`,
		SendPrep:    setSendURL},
	{Label: "Long Send",
		Text:           "This is a longer message than 160 characters and will cause us to split it into two separate parts, isn't that right but it is even longer than before I say, I need to keep adding more things to make it work",
		URN:            "tel:+250788383383",
		Status:         "W",
		ExternalID:     "",
		ResponseBody:   `{"sendSmsResponse":{"statusCode":"00","statusDescription":"Ok","detailCode":"000","detailDescription":"Message Sent"}}`,
		ResponseStatus: 200,
		Headers: map[string]string{
			"Content-Type":  "application/json",
			"Accept":        "application/json",
			"Authorization": "Basic enYtdXNlcm5hbWU6enYtcGFzc3dvcmQ=",
		},
		RequestBody: `{"sendSmsRequest":{"to":"250788383383","schedule":"","msg":"I need to keep adding more things to make it work","callbackOption":"FINAL","id":"10","aggregateId":""}}`,
		SendPrep:    setSendURL},
	{Label: "Send Attachment",
		Text:           "My pic!",
		URN:            "tel:+250788383383",
		Attachments:    []string{"image/jpeg:https://foo.bar/image.jpg"},
		Status:         "W",
		ExternalID:     "",
		ResponseBody:   `{"sendSmsResponse":{"statusCode":"00","statusDescription":"Ok","detailCode":"000","detailDescription":"Message Sent"}}`,
		ResponseStatus: 200,
		Headers: map[string]string{
			"Content-Type":  "application/json",
			"Accept":        "application/json",
			"Authorization": "Basic enYtdXNlcm5hbWU6enYtcGFzc3dvcmQ=",
		},
		RequestBody: `{"sendSmsRequest":{"to":"250788383383","schedule":"","msg":"My pic!\nhttps://foo.bar/image.jpg","callbackOption":"FINAL","id":"10","aggregateId":""}}`,
		SendPrep:    setSendURL},
	{Label: "No External Id",
		Text:           "No External ID",
		URN:            "tel:+250788383383",
		Status:         "E",
		ResponseBody:   `{"sendSmsResponse" :{"statusCode" :"05","statusDescription" :"Blocked","detailCode":"140","detailDescription":"Mobile number not covered"}}`,
		ResponseStatus: 200,
		Error:          "received non-success response from Zenvia '05'",
		Headers: map[string]string{
			"Content-Type":  "application/json",
			"Accept":        "application/json",
			"Authorization": "Basic enYtdXNlcm5hbWU6enYtcGFzc3dvcmQ=",
		},
		RequestBody: `{"sendSmsRequest":{"to":"250788383383","schedule":"","msg":"No External ID","callbackOption":"FINAL","id":"10","aggregateId":""}}`,
		SendPrep:    setSendURL},
	{Label: "Error Sending",
		Text:           "Error Message",
		URN:            "tel:+250788383383",
		Status:         "E",
		ResponseBody:   `{ "error": "failed" }`,
		ResponseStatus: 401,
		RequestBody:    `{"sendSmsRequest":{"to":"250788383383","schedule":"","msg":"Error Message","callbackOption":"FINAL","id":"10","aggregateId":""}}`,
		SendPrep:       setSendURL},
}

func TestSending(t *testing.T) {
	maxMsgLength = 160
	var defaultChannel = courier.NewMockChannel("8eb23e93-5ecb-45ba-b726-3b064e0c56ab", "ZV", "2020", "BR", map[string]interface{}{"username": "zv-username", "password": "zv-password"})
	RunChannelSendTestCases(t, defaultChannel, newHandler(), defaultSendTestCases, nil)
}<|MERGE_RESOLUTION|>--- conflicted
+++ resolved
@@ -107,11 +107,7 @@
 	{Label: "Receive Valid", URL: receiveURL, Data: validReceive, Status: 200, Response: "Message Accepted",
 		Text: Sp("Msg"), URN: Sp("tel:+254791541111"), Date: Tp(time.Date(2017, 5, 3, 06, 04, 45, 123000000, time.UTC))},
 
-<<<<<<< HEAD
-	{Label: "Invalid URN", URL: receiveURL, Data: invalidURN, Status: 400, Response: "invalid tel number"},
-=======
 	{Label: "Invalid URN", URL: receiveURL, Data: invalidURN, Status: 400, Response: "phone number supplied is not a number"},
->>>>>>> 15654002
 	{Label: "Not JSON body", URL: receiveURL, Data: notJSON, Status: 400, Response: "unable to parse request JSON"},
 	{Label: "Wrong JSON schema", URL: receiveURL, Data: wrongJSONSchema, Status: 400, Response: "request JSON doesn't match required schema"},
 	{Label: "Missing field", URL: receiveURL, Data: missingFieldsReceive, Status: 400, Response: "validation for 'ID' failed on the 'required'"},
