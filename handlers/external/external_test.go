package external

import (
	"net/http/httptest"
	"testing"
	"time"

	"net/http"

	"github.com/nyaruka/courier"
	. "github.com/nyaruka/courier/handlers"
	"github.com/nyaruka/courier/utils"
)

var (
	receiveValidMessage         = "/c/ex/8eb23e93-5ecb-45ba-b726-3b064e0c56ab/receive/?sender=%2B2349067554729&text=Join"
	receiveValidMessageFrom     = "/c/ex/8eb23e93-5ecb-45ba-b726-3b064e0c56ab/receive/?from=%2B2349067554729&text=Join"
	receiveValidNoPlus          = "/c/ex/8eb23e93-5ecb-45ba-b726-3b064e0c56ab/receive/?from=2349067554729&text=Join"
	receiveValidMessageWithDate = "/c/ex/8eb23e93-5ecb-45ba-b726-3b064e0c56ab/receive/?sender=%2B2349067554729&text=Join&date=2017-06-23T12:30:00.500Z"
	receiveValidMessageWithTime = "/c/ex/8eb23e93-5ecb-45ba-b726-3b064e0c56ab/receive/?sender=%2B2349067554729&text=Join&time=2017-06-23T12:30:00Z"
	receiveNoParams             = "/c/ex/8eb23e93-5ecb-45ba-b726-3b064e0c56ab/receive/"
	invalidURN                  = "/c/ex/8eb23e93-5ecb-45ba-b726-3b064e0c56ab/receive/?sender=MTN12345678901234567&text=Join"
	receiveNoSender             = "/c/ex/8eb23e93-5ecb-45ba-b726-3b064e0c56ab/receive/?text=Join"
	receiveInvalidDate          = "/c/ex/8eb23e93-5ecb-45ba-b726-3b064e0c56ab/receive/?sender=%2B2349067554729&text=Join&time=20170623T123000Z"
	failedNoParams              = "/c/ex/8eb23e93-5ecb-45ba-b726-3b064e0c56ab/failed/"
	failedValid                 = "/c/ex/8eb23e93-5ecb-45ba-b726-3b064e0c56ab/failed/?id=12345"
	sentValid                   = "/c/ex/8eb23e93-5ecb-45ba-b726-3b064e0c56ab/sent/?id=12345"
	invalidStatus               = "/c/ex/8eb23e93-5ecb-45ba-b726-3b064e0c56ab/wired/"
	deliveredValid              = "/c/ex/8eb23e93-5ecb-45ba-b726-3b064e0c56ab/delivered/?id=12345"
	deliveredValidPost          = "/c/ex/8eb23e93-5ecb-45ba-b726-3b064e0c56ab/delivered/"
)

var testChannels = []courier.Channel{
	courier.NewMockChannel("8eb23e93-5ecb-45ba-b726-3b064e0c56ab", "EX", "2020", "US", nil),
}

var handleTestCases = []ChannelHandleTestCase{
	{Label: "Receive Valid Message", URL: receiveValidMessage, Data: "empty", Status: 200, Response: "Accepted",
		Text: Sp("Join"), URN: Sp("tel:+2349067554729")},
	{Label: "Receive Valid Post", URL: receiveNoParams, Data: "sender=%2B2349067554729&text=Join", Status: 200, Response: "Accepted",
		Text: Sp("Join"), URN: Sp("tel:+2349067554729")},
	{Label: "Receive Valid From", URL: receiveValidMessageFrom, Data: "empty", Status: 200, Response: "Accepted",
		Text: Sp("Join"), URN: Sp("tel:+2349067554729")},
	{Label: "Receive Country Parse", URL: receiveValidNoPlus, Data: "empty", Status: 200, Response: "Accepted",
		Text: Sp("Join"), URN: Sp("tel:+2349067554729")},
	{Label: "Receive Valid Message With Date", URL: receiveValidMessageWithDate, Data: "empty", Status: 200, Response: "Accepted",
		Text: Sp("Join"), URN: Sp("tel:+2349067554729"), Date: Tp(time.Date(2017, 6, 23, 12, 30, 0, int(500*time.Millisecond), time.UTC))},
	{Label: "Receive Valid Message With Time", URL: receiveValidMessageWithTime, Data: "empty", Status: 200, Response: "Accepted",
		Text: Sp("Join"), URN: Sp("tel:+2349067554729"), Date: Tp(time.Date(2017, 6, 23, 12, 30, 0, 0, time.UTC))},
<<<<<<< HEAD
	{Label: "Invalid URN", URL: invalidURN, Data: "empty", Status: 400, Response: "invalid tel number"},
=======
	{Label: "Invalid URN", URL: invalidURN, Data: "empty", Status: 400, Response: "phone number supplied is not a number"},
>>>>>>> 15654002
	{Label: "Receive No Params", URL: receiveNoParams, Data: "empty", Status: 400, Response: "field 'text' required"},
	{Label: "Receive No Sender", URL: receiveNoSender, Data: "empty", Status: 400, Response: "must have one of 'sender' or 'from' set"},
	{Label: "Receive Invalid Date", URL: receiveInvalidDate, Data: "empty", Status: 400, Response: "invalid date format, must be RFC 3339"},
	{Label: "Failed No Params", URL: failedNoParams, Status: 400, Response: "field 'id' required"},
	{Label: "Failed Valid", URL: failedValid, Status: 200, Response: `"status":"F"`},
	{Label: "Invalid Status", URL: invalidStatus, Status: 404, Response: `page not found`},
	{Label: "Sent Valid", URL: sentValid, Status: 200, Response: `"status":"S"`},
	{Label: "Delivered Valid", URL: deliveredValid, Status: 200, Data: "nothing", Response: `"status":"D"`},
	{Label: "Delivered Valid Post", URL: deliveredValidPost, Data: "id=12345", Status: 200, Response: `"status":"D"`},
}

func TestHandler(t *testing.T) {
	RunChannelTestCases(t, testChannels, newHandler(), handleTestCases)
}

func BenchmarkHandler(b *testing.B) {
	RunChannelBenchmarks(b, testChannels, newHandler(), handleTestCases)
}

// setSendURL takes care of setting the send_url to our test server host
func setSendURL(s *httptest.Server, h courier.ChannelHandler, c courier.Channel, m courier.Msg) {
	// this is actually a path, which we'll combine with the test server URL
	sendURL := c.StringConfigForKey("send_path", "")
	sendURL, _ = utils.AddURLPath(s.URL, sendURL)
	c.(*courier.MockChannel).SetConfig(courier.ConfigSendURL, sendURL)
}

var longSendTestCases = []ChannelSendTestCase{
	{Label: "Long Send",
		Text: "This is a long message that will be longer than 30....... characters", URN: "tel:+250788383383",
		Status:       "W",
		ResponseBody: "0: Accepted for delivery", ResponseStatus: 200,
		URLParams: map[string]string{"text": "characters", "to": "+250788383383", "from": "2020"},
		SendPrep:  setSendURL},
}

var getSendTestCases = []ChannelSendTestCase{
	{Label: "Plain Send",
		Text: "Simple Message", URN: "tel:+250788383383",
		Status:       "W",
		ResponseBody: "0: Accepted for delivery", ResponseStatus: 200,
		URLParams: map[string]string{"text": "Simple Message", "to": "+250788383383", "from": "2020"},
		Headers:   map[string]string{"Content-Type": "application/x-www-form-urlencoded"},
		SendPrep:  setSendURL},
	{Label: "Unicode Send",
		Text: "☺", URN: "tel:+250788383383",
		Status:       "W",
		ResponseBody: "0: Accepted for delivery", ResponseStatus: 200,
		URLParams: map[string]string{"text": "☺", "to": "+250788383383", "from": "2020"},
		Headers:   map[string]string{"Content-Type": "application/x-www-form-urlencoded"},
		SendPrep:  setSendURL},
	{Label: "Error Sending",
		Text: "Error Message", URN: "tel:+250788383383",
		Status:       "E",
		ResponseBody: "1: Unknown channel", ResponseStatus: 401,
		URLParams: map[string]string{"text": `Error Message`, "to": "+250788383383"},
		Headers:   map[string]string{"Content-Type": "application/x-www-form-urlencoded"},
		SendPrep:  setSendURL},
	{Label: "Send Attachment",
		Text: "My pic!", URN: "tel:+250788383383", Attachments: []string{"image/jpeg:https://foo.bar/image.jpg"},
		Status:       "W",
		ResponseBody: `0: Accepted for delivery`, ResponseStatus: 200,
		URLParams: map[string]string{"text": "My pic!\nhttps://foo.bar/image.jpg", "to": "+250788383383", "from": "2020"},
		Headers:   map[string]string{"Content-Type": "application/x-www-form-urlencoded"},
		SendPrep:  setSendURL},
}

var postSendTestCases = []ChannelSendTestCase{
	{Label: "Plain Send",
		Text: "Simple Message", URN: "tel:+250788383383",
		Status:       "W",
		ResponseBody: "0: Accepted for delivery", ResponseStatus: 200,
		PostParams: map[string]string{"text": "Simple Message", "to": "+250788383383", "from": "2020"},
		Headers:    map[string]string{"Content-Type": "application/x-www-form-urlencoded"},
		SendPrep:   setSendURL},
	{Label: "Unicode Send",
		Text: "☺", URN: "tel:+250788383383",
		Status:       "W",
		ResponseBody: "0: Accepted for delivery", ResponseStatus: 200,
		PostParams: map[string]string{"text": "☺", "to": "+250788383383", "from": "2020"},
		Headers:    map[string]string{"Content-Type": "application/x-www-form-urlencoded"},
		SendPrep:   setSendURL},
	{Label: "Error Sending",
		Text: "Error Message", URN: "tel:+250788383383",
		Status:       "E",
		ResponseBody: "1: Unknown channel", ResponseStatus: 401,
		PostParams: map[string]string{"text": `Error Message`, "to": "+250788383383"},
		Headers:    map[string]string{"Content-Type": "application/x-www-form-urlencoded"},
		SendPrep:   setSendURL},
	{Label: "Send Attachment",
		Text: "My pic!", URN: "tel:+250788383383", Attachments: []string{"image/jpeg:https://foo.bar/image.jpg"},
		Status:       "W",
		ResponseBody: `0: Accepted for delivery`, ResponseStatus: 200,
		PostParams: map[string]string{"text": "My pic!\nhttps://foo.bar/image.jpg", "to": "+250788383383", "from": "2020"},
		Headers:    map[string]string{"Content-Type": "application/x-www-form-urlencoded"},
		SendPrep:   setSendURL},
}

var jsonSendTestCases = []ChannelSendTestCase{
	{Label: "Plain Send",
		Text: "Simple Message", URN: "tel:+250788383383",
		Status:       "W",
		ResponseBody: "0: Accepted for delivery", ResponseStatus: 200,
		RequestBody: `{ "to":"+250788383383", "text":"Simple Message", "from":"2020" }`,
		Headers:     map[string]string{"Authorization": "Token ABCDEF", "Content-Type": "application/json"},
		SendPrep:    setSendURL},
	{Label: "Unicode Send",
		Text: `☺ "hi!"`, URN: "tel:+250788383383",
		Status:       "W",
		ResponseBody: "0: Accepted for delivery", ResponseStatus: 200,
		RequestBody: `{ "to":"+250788383383", "text":"☺ \"hi!\"", "from":"2020" }`,
		Headers:     map[string]string{"Authorization": "Token ABCDEF", "Content-Type": "application/json"},
		SendPrep:    setSendURL},
	{Label: "Error Sending",
		Text: "Error Message", URN: "tel:+250788383383",
		Status:       "E",
		ResponseBody: "1: Unknown channel", ResponseStatus: 401,
		RequestBody: `{ "to":"+250788383383", "text":"Error Message", "from":"2020" }`,
		Headers:     map[string]string{"Authorization": "Token ABCDEF", "Content-Type": "application/json"},
		SendPrep:    setSendURL},
	{Label: "Send Attachment",
		Text: "My pic!", URN: "tel:+250788383383", Attachments: []string{"image/jpeg:https://foo.bar/image.jpg"},
		Status:       "W",
		ResponseBody: `0: Accepted for delivery`, ResponseStatus: 200,
		RequestBody: `{ "to":"+250788383383", "text":"My pic!\nhttps://foo.bar/image.jpg", "from":"2020" }`,
		Headers:     map[string]string{"Authorization": "Token ABCDEF", "Content-Type": "application/json"},
		SendPrep:    setSendURL},
}

var xmlSendTestCases = []ChannelSendTestCase{
	{Label: "Plain Send",
		Text: "Simple Message", URN: "tel:+250788383383",
		Status:       "W",
		ResponseBody: "0: Accepted for delivery", ResponseStatus: 200,
		RequestBody: `<msg><to>+250788383383</to><text>Simple Message</text><from>2020</from></msg>`,
		Headers:     map[string]string{"Content-Type": "text/xml; charset=utf-8"},
		SendPrep:    setSendURL},
	{Label: "Unicode Send",
		Text: `☺`, URN: "tel:+250788383383",
		Status:       "W",
		ResponseBody: "0: Accepted for delivery", ResponseStatus: 200,
		RequestBody: `<msg><to>+250788383383</to><text>☺</text><from>2020</from></msg>`,
		Headers:     map[string]string{"Content-Type": "text/xml; charset=utf-8"},
		SendPrep:    setSendURL},
	{Label: "Error Sending",
		Text: "Error Message", URN: "tel:+250788383383",
		Status:       "E",
		ResponseBody: "1: Unknown channel", ResponseStatus: 401,
		RequestBody: `<msg><to>+250788383383</to><text>Error Message</text><from>2020</from></msg>`,
		Headers:     map[string]string{"Content-Type": "text/xml; charset=utf-8"},
		SendPrep:    setSendURL},
	{Label: "Send Attachment",
		Text: "My pic!", URN: "tel:+250788383383", Attachments: []string{"image/jpeg:https://foo.bar/image.jpg"},
		Status:       "W",
		ResponseBody: `0: Accepted for delivery`, ResponseStatus: 200,
		RequestBody: `<msg><to>+250788383383</to><text>My pic!&#xA;https://foo.bar/image.jpg</text><from>2020</from></msg>`,
		Headers:     map[string]string{"Content-Type": "text/xml; charset=utf-8"},
		SendPrep:    setSendURL},
}

func TestSending(t *testing.T) {
	var getChannel = courier.NewMockChannel("8eb23e93-5ecb-45ba-b726-3b064e0c56ab", "KN", "2020", "US",
		map[string]interface{}{
			"send_path":              "?to={{to}}&text={{text}}&from={{from}}",
			courier.ConfigSendMethod: http.MethodGet})

	var postChannel = courier.NewMockChannel("8eb23e93-5ecb-45ba-b726-3b064e0c56ab", "KN", "2020", "US",
		map[string]interface{}{
			"send_path":              "",
			courier.ConfigSendBody:   "to={{to}}&text={{text}}&from={{from}}",
			courier.ConfigSendMethod: http.MethodPost})

	var jsonChannel = courier.NewMockChannel("8eb23e93-5ecb-45ba-b726-3b064e0c56ab", "KN", "2020", "US",
		map[string]interface{}{
			"send_path":                     "",
			courier.ConfigSendBody:          `{ "to":{{to}}, "text":{{text}}, "from":{{from}} }`,
			courier.ConfigContentType:       contentJSON,
			courier.ConfigSendMethod:        http.MethodPost,
			courier.ConfigSendAuthorization: "Token ABCDEF",
		})

	var xmlChannel = courier.NewMockChannel("8eb23e93-5ecb-45ba-b726-3b064e0c56ab", "KN", "2020", "US",
		map[string]interface{}{
			"send_path":               "",
			courier.ConfigSendBody:    `<msg><to>{{to}}</to><text>{{text}}</text><from>{{from}}</from></msg>`,
			courier.ConfigContentType: contentXML,
			courier.ConfigSendMethod:  http.MethodPut,
		})

	RunChannelSendTestCases(t, getChannel, newHandler(), getSendTestCases, nil)
	RunChannelSendTestCases(t, postChannel, newHandler(), postSendTestCases, nil)
	RunChannelSendTestCases(t, jsonChannel, newHandler(), jsonSendTestCases, nil)
	RunChannelSendTestCases(t, xmlChannel, newHandler(), xmlSendTestCases, nil)

	var getChannel30IntLength = courier.NewMockChannel("8eb23e93-5ecb-45ba-b726-3b064e0c56ab", "KN", "2020", "US",
		map[string]interface{}{
			"max_length":             30,
			"send_path":              "?to={{to}}&text={{text}}&from={{from}}",
			courier.ConfigSendMethod: http.MethodGet})

	var getChannel30StrLength = courier.NewMockChannel("8eb23e93-5ecb-45ba-b726-3b064e0c56ab", "KN", "2020", "US",
		map[string]interface{}{
			"max_length":             "30",
			"send_path":              "?to={{to}}&text={{text}}&from={{from}}",
			courier.ConfigSendMethod: http.MethodGet})

	RunChannelSendTestCases(t, getChannel30IntLength, newHandler(), longSendTestCases, nil)
	RunChannelSendTestCases(t, getChannel30StrLength, newHandler(), longSendTestCases, nil)
}<|MERGE_RESOLUTION|>--- conflicted
+++ resolved
@@ -47,11 +47,7 @@
 		Text: Sp("Join"), URN: Sp("tel:+2349067554729"), Date: Tp(time.Date(2017, 6, 23, 12, 30, 0, int(500*time.Millisecond), time.UTC))},
 	{Label: "Receive Valid Message With Time", URL: receiveValidMessageWithTime, Data: "empty", Status: 200, Response: "Accepted",
 		Text: Sp("Join"), URN: Sp("tel:+2349067554729"), Date: Tp(time.Date(2017, 6, 23, 12, 30, 0, 0, time.UTC))},
-<<<<<<< HEAD
-	{Label: "Invalid URN", URL: invalidURN, Data: "empty", Status: 400, Response: "invalid tel number"},
-=======
 	{Label: "Invalid URN", URL: invalidURN, Data: "empty", Status: 400, Response: "phone number supplied is not a number"},
->>>>>>> 15654002
 	{Label: "Receive No Params", URL: receiveNoParams, Data: "empty", Status: 400, Response: "field 'text' required"},
 	{Label: "Receive No Sender", URL: receiveNoSender, Data: "empty", Status: 400, Response: "must have one of 'sender' or 'from' set"},
 	{Label: "Receive Invalid Date", URL: receiveInvalidDate, Data: "empty", Status: 400, Response: "invalid date format, must be RFC 3339"},
