--- conflicted
+++ resolved
@@ -25,7 +25,7 @@
 var helloMsg = `{
 	"results": [
 		{
-			"messageId": "817790313235066447",
+			"messageId": "0191e180-7d60-7000-aded-7d8b151cbd5b",
 			"from": "385916242493",
 			"to": "385921004026",
 			"receivedAt": "2016-10-06T09:28:39.220+0000",
@@ -52,7 +52,7 @@
 var invalidURN = `{
 	"results": [
 		{
-			"messageId": "817790313235066447",
+		 "messageId": "0191e180-7d60-7000-aded-7d8b151cbd5b",
 			"from": "MTN",
 			"to": "385921004026",
 			"text": "QUIZ Correct answer is Paris",
@@ -74,7 +74,7 @@
 var missingResults = `{
 	"unexpected": [
 	  {
-		  "messageId": "817790313235066447",
+	  	"messageId": "0191e180-7d60-7000-aded-7d8b151cbd5b",
 		  "from": "385916242493",
 		  "to": "385921004026",
 		  "text": "QUIZ Correct answer is Paris",
@@ -96,7 +96,7 @@
 var missingText = `{
   	"results": [
 		{
-			"messageId": "817790313235066447",
+			"messageId": "0191e180-7d60-7000-aded-7d8b151cbd5b",
 			"from": "385916242493",
 			"to": "385921004026",
 			"text": "",
@@ -120,7 +120,7 @@
 var statusMissingResultsKey = `{
 	"deliveryReport": [
 		{
-			"messageId": "12345",
+			"messageId": "0191e180-7d60-7000-aded-7d8b151cbd5b",
 			"status": {
 				"groupName": "DELIVERED"
 			}
@@ -131,7 +131,7 @@
 var validStatusDelivered = `{
 	"results": [
 		{
-			"messageId": "12345",
+			"messageId": "0191e180-7d60-7000-aded-7d8b151cbd5b",
 			"status": {
 				"groupName": "DELIVERED"
 			}
@@ -142,7 +142,7 @@
 var validStatusRejected = `{
 	"results": [
 		{
-			"messageId": "12345",
+			"messageId": "0191e180-7d60-7000-aded-7d8b151cbd5b",
 			"status": {
 				"groupName": "REJECTED"
 			}
@@ -153,7 +153,7 @@
 var validStatusUndeliverable = `{
 	"results": [
 		{
-			"messageId": "12345",
+			"messageId": "0191e180-7d60-7000-aded-7d8b151cbd5b",
 			"status": {
 				"groupName": "UNDELIVERABLE"
 			}
@@ -164,13 +164,13 @@
 var validStatusPending = `{
 	"results": [
 		{
-			"messageId": "12345",
+			"messageId": "0191e180-7d60-7000-aded-7d8b151cbd5b",
 			"status": {
 				"groupName": "PENDING"
 			}
 		},
 		{
-			"messageId": "12347",
+			"messageId": "0191e180-7d60-7000-aded-7d8b151cbd5b",
 			"status": {
 				"groupName": "PENDING"
 			}
@@ -181,7 +181,7 @@
 var validStatusExpired = `{
 	"results": [
 		{
-			"messageId": "12345",
+			"messageId": "0191e180-7d60-7000-aded-7d8b151cbd5b",
 			"status": {
 				"groupName": "EXPIRED"
 			}
@@ -192,7 +192,7 @@
 var invalidStatus = `{
 	"results": [
 		{
-			"messageId": "12345",
+			"messageId": "0191e180-7d60-7000-aded-7d8b151cbd5b",
 			"status": {
 				"groupName": "UNEXPECTED"
 			}
@@ -219,7 +219,7 @@
 		Data: `{
 			"results": [
 				{
-					"messageId": "817790313235066448",
+					"messageId": "0191e180-7d60-7000-aded-7d8b151cbd5b",
 					"from": "385916242494",
 					"to": "385921004027",
 					"text": "This is an SMS message",
@@ -337,7 +337,7 @@
 		MsgURN:  "tel:+250788383383",
 		MockResponses: map[string][]*httpx.MockResponse{
 			"https://api.infobip.com/sms/3/messages": {
-				httpx.NewMockResponse(200, nil, []byte(`{"messages":[{"status":{"groupId": 1}, "messageId": "12345"}}`)),
+				httpx.NewMockResponse(200, nil, []byte(`{"messages":[{"status":{"groupId": 1}, "messageId": "0191e180-7d60-7000-aded-7d8b151cbd5b"}}`)),
 			},
 		},
 		ExpectedRequests: []ExpectedRequest{{
@@ -346,11 +346,7 @@
 				"Accept":        "application/json",
 				"Authorization": "Basic VXNlcm5hbWU6UGFzc3dvcmQ=",
 			},
-<<<<<<< HEAD
-			Body: `{"messages":[{"from":"2020","destinations":[{"to":"250788383383","messageId":"10"}],"content":{"text":"Simple Message"},"webhooks":{"delivery":{"url":"https://localhost/c/ib/8eb23e93-5ecb-45ba-b726-3b064e0c56ab/delivered","intermediateReport":true,"contentType":"application/json"}}}]}`,
-=======
 			Body: `{"messages":[{"from":"2020","destinations":[{"to":"250788383383","messageId":"0191e180-7d60-7000-aded-7d8b151cbd5b"}],"text":"Simple Message","notifyContentType":"application/json","intermediateReport":true,"notifyUrl":"https://localhost/c/ib/8eb23e93-5ecb-45ba-b726-3b064e0c56ab/delivered"}]}`,
->>>>>>> 3b35aea8
 		}},
 		ExpectedExtIDs: []string{"12345"},
 	},
@@ -369,11 +365,7 @@
 				"Accept":        "application/json",
 				"Authorization": "Basic VXNlcm5hbWU6UGFzc3dvcmQ=",
 			},
-<<<<<<< HEAD
-			Body: `{"messages":[{"from":"2020","destinations":[{"to":"250788383383","messageId":"10"}],"content":{"text":"☺"},"webhooks":{"delivery":{"url":"https://localhost/c/ib/8eb23e93-5ecb-45ba-b726-3b064e0c56ab/delivered","intermediateReport":true,"contentType":"application/json"}}}]}`,
-=======
 			Body: `{"messages":[{"from":"2020","destinations":[{"to":"250788383383","messageId":"0191e180-7d60-7000-aded-7d8b151cbd5b"}],"text":"☺","notifyContentType":"application/json","intermediateReport":true,"notifyUrl":"https://localhost/c/ib/8eb23e93-5ecb-45ba-b726-3b064e0c56ab/delivered"}]}`,
->>>>>>> 3b35aea8
 		}},
 		ExpectedLogErrors: []*clogs.Error{courier.ErrorResponseValueMissing("messageId")},
 	},
@@ -393,11 +385,7 @@
 				"Accept":        "application/json",
 				"Authorization": "Basic VXNlcm5hbWU6UGFzc3dvcmQ=",
 			},
-<<<<<<< HEAD
-			Body: `{"messages":[{"sender":"2020","destinations":[{"to":"250788383383","messageId":"10"}],"content":{"title":"","messageSegments":[{"type":"TEXT","text":"Check out this image!"},{"type":"IMAGE","url":"https://example.com/my_image.jpg"}]},"webhooks":{"delivery":{"url":"https://localhost/c/ib/8eb23e93-5ecb-45ba-b726-3b064e0c56ab/delivered","intermediateReport":true,"contentType":"application/json"}}}]}`,
-=======
 			Body: `{"messages":[{"from":"2020","destinations":[{"to":"250788383383","messageId":"0191e180-7d60-7000-aded-7d8b151cbd5b"}],"text":"My pic!\nhttps://foo.bar/image.jpg","notifyContentType":"application/json","intermediateReport":true,"notifyUrl":"https://localhost/c/ib/8eb23e93-5ecb-45ba-b726-3b064e0c56ab/delivered"}]}`,
->>>>>>> 3b35aea8
 		}},
 		ExpectedExtIDs: []string{"mms-12345"},
 	},
@@ -416,11 +404,7 @@
 				"Accept":        "application/json",
 				"Authorization": "Basic VXNlcm5hbWU6UGFzc3dvcmQ=",
 			},
-<<<<<<< HEAD
-			Body: `{"messages":[{"from":"2020","destinations":[{"to":"250788383383","messageId":"10"}],"content":{"text":"Error Message"},"webhooks":{"delivery":{"url":"https://localhost/c/ib/8eb23e93-5ecb-45ba-b726-3b064e0c56ab/delivered","intermediateReport":true,"contentType":"application/json"}}}]}`,
-=======
 			Body: `{"messages":[{"from":"2020","destinations":[{"to":"250788383383","messageId":"0191e180-7d60-7000-aded-7d8b151cbd5b"}],"text":"Error Message","notifyContentType":"application/json","intermediateReport":true,"notifyUrl":"https://localhost/c/ib/8eb23e93-5ecb-45ba-b726-3b064e0c56ab/delivered"}]}`,
->>>>>>> 3b35aea8
 		}},
 		ExpectedError: courier.ErrResponseStatus,
 	},
@@ -439,11 +423,7 @@
 				"Accept":        "application/json",
 				"Authorization": "Basic VXNlcm5hbWU6UGFzc3dvcmQ=",
 			},
-<<<<<<< HEAD
-			Body: `{"messages":[{"from":"2020","destinations":[{"to":"250788383383","messageId":"10"}],"content":{"text":"Simple Message"},"webhooks":{"delivery":{"url":"https://localhost/c/ib/8eb23e93-5ecb-45ba-b726-3b064e0c56ab/delivered","intermediateReport":true,"contentType":"application/json"}}}]}`,
-=======
 			Body: `{"messages":[{"from":"2020","destinations":[{"to":"250788383383","messageId":"0191e180-7d60-7000-aded-7d8b151cbd5b"}],"text":"Simple Message","notifyContentType":"application/json","intermediateReport":true,"notifyUrl":"https://localhost/c/ib/8eb23e93-5ecb-45ba-b726-3b064e0c56ab/delivered"}]}`,
->>>>>>> 3b35aea8
 		}},
 		ExpectedError: courier.ErrResponseContent,
 	},
@@ -456,7 +436,7 @@
 		MsgURN:  "tel:+250788383383",
 		MockResponses: map[string][]*httpx.MockResponse{
 			"https://api.infobip.com/sms/3/messages": {
-				httpx.NewMockResponse(200, nil, []byte(`{"messages":[{"status":{"groupId": 1}, "messageId": "12345"}}`)),
+				httpx.NewMockResponse(200, nil, []byte(`{"messages":[{"status":{"groupId": 1}, "messageId": "0191e180-7d60-7000-aded-7d8b151cbd5b"}}`)),
 			},
 		},
 		ExpectedRequests: []ExpectedRequest{{
@@ -465,11 +445,7 @@
 				"Accept":        "application/json",
 				"Authorization": "Basic VXNlcm5hbWU6UGFzc3dvcmQ=",
 			},
-<<<<<<< HEAD
-			Body: `{"messages":[{"from":"2020","destinations":[{"to":"250788383383","messageId":"10"}],"content":{"text":"Simple Message","transliteration":"COLOMBIAN"},"webhooks":{"delivery":{"url":"https://localhost/c/ib/8eb23e93-5ecb-45ba-b726-3b064e0c56ab/delivered","intermediateReport":true,"contentType":"application/json"}}}]}`,
-=======
 			Body: `{"messages":[{"from":"2020","destinations":[{"to":"250788383383","messageId":"0191e180-7d60-7000-aded-7d8b151cbd5b"}],"text":"Simple Message","notifyContentType":"application/json","intermediateReport":true,"notifyUrl":"https://localhost/c/ib/8eb23e93-5ecb-45ba-b726-3b064e0c56ab/delivered","transliteration":"COLOMBIAN"}]}`,
->>>>>>> 3b35aea8
 		}},
 		ExpectedExtIDs: []string{"12345"},
 	},
