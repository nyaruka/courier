package infobip

import (
	"bytes"
	"context"
	"encoding/json"
	"fmt"
	"net/http"
	"strings"
	"time"

	"github.com/buger/jsonparser"
	"github.com/nyaruka/courier"
	"github.com/nyaruka/courier/core/models"
	"github.com/nyaruka/courier/handlers"
	"github.com/nyaruka/gocommon/httpx"
	"github.com/nyaruka/gocommon/urns"
)

const configTransliteration = "transliteration"

func init() {
	courier.RegisterHandler(newHandler())
}

type handler struct {
	handlers.BaseHandler
}

func newHandler() courier.ChannelHandler {
	return &handler{handlers.NewBaseHandler(models.ChannelType("IB"), "Infobip")}
}

// Initialize is called by the engine once everything is loaded
func (h *handler) Initialize(s courier.Server) error {
	h.SetServer(s)
	s.AddHandlerRoute(h, http.MethodPost, "receive", courier.ChannelLogTypeMsgReceive, handlers.JSONPayload(h, h.receiveMessage))
	s.AddHandlerRoute(h, http.MethodPost, "delivered", courier.ChannelLogTypeMsgStatus, handlers.JSONPayload(h, h.statusMessage))
	return nil
}

var statusMapping = map[string]models.MsgStatus{
	"PENDING":       models.MsgStatusSent,
	"EXPIRED":       models.MsgStatusSent,
	"DELIVERED":     models.MsgStatusDelivered,
	"REJECTED":      models.MsgStatusFailed,
	"UNDELIVERABLE": models.MsgStatusFailed,
}

type statusPayload struct {
	Results []ibStatus `validate:"required" json:"results"`
}
type ibStatus struct {
	MessageID string `validate:"required" json:"messageId"`
	Status    struct {
		GroupName string `validate:"required" json:"groupName"`
	} `validate:"required" json:"status"`
}

// statusMessage is our HTTP handler function for status updates
func (h *handler) statusMessage(ctx context.Context, channel courier.Channel, w http.ResponseWriter, r *http.Request, payload *statusPayload, clog *courier.ChannelLog) ([]courier.Event, error) {
	data := make([]any, len(payload.Results))
	statuses := make([]courier.Event, len(payload.Results))
	for _, s := range payload.Results {
		msgStatus, found := statusMapping[s.Status.GroupName]
		if !found {
			return nil, handlers.WriteAndLogRequestError(ctx, h, channel, w, r, fmt.Errorf("unknown status '%s', must be one of PENDING, DELIVERED, EXPIRED, REJECTED or UNDELIVERABLE", s.Status.GroupName))
		}

		// write our status
		status := h.Backend().NewStatusUpdateByExternalID(channel, s.MessageID, msgStatus, clog)
		err := h.Backend().WriteStatusUpdate(ctx, status)
		if err != nil {
			return nil, err
		}
		data = append(data, courier.NewStatusData(status))
		statuses = append(statuses, status)
	}

	return statuses, courier.WriteDataResponse(w, http.StatusOK, "statuses handled", data)
}

type v3InboundPayload struct {
	Results             []v3InboundMessage `validate:"required" json:"results"`
	MessageCount        int                `json:"messageCount"`
	PendingMessageCount int                `json:"pendingMessageCount"`
}

type v3InboundMessage struct {
	ApplicationID       string                `json:"applicationId,omitempty"`
	MessageID           string                `json:"messageId"`
	From                string                `json:"from" validate:"required"`
	To                  string                `json:"to"`
	Text                string                `json:"text"` // This will be present for SMS
	CleanText           string                `json:"cleanText,omitempty"`
	Keyword             string                `json:"keyword,omitempty"`
	ReceivedAt          string                `json:"receivedAt"`
	SmsCount            int                   `json:"smsCount"`
	Price               v3InboundPrice        `json:"price"`
	CallbackData        string                `json:"callbackData,omitempty"`
	EntityID            string                `json:"entityId,omitempty"`
	CampaignReferenceID string                `json:"campaignReferenceId,omitempty"`
	Message             []v2MMSInboundSegment `json:"message"` // This will be present for MMS
}

type v2MMSInboundSegment struct {
	ContentType string `json:"contentType"`
	URL         string `json:"url,omitempty"`
	Value       string `json:"value,omitempty"`
}

type v3InboundPrice struct {
	PricePerMessage float64 `json:"pricePerMessage"`
	Currency        string  `json:"currency"`
}

// receiveMessage is our HTTP handler function for incoming messages (both SMS and MMS)
func (h *handler) receiveMessage(ctx context.Context, channel courier.Channel, w http.ResponseWriter, r *http.Request, payload *v3InboundPayload, clog *courier.ChannelLog) ([]courier.Event, error) {
	if payload.MessageCount == 0 {
		return nil, handlers.WriteAndLogRequestIgnored(ctx, h, channel, w, r, "ignoring request, no message")
	}

	msgs := []courier.MsgIn{}
	for _, infobipMessage := range payload.Results {
		messageID := infobipMessage.MessageID
		dateString := infobipMessage.ReceivedAt

		// create our URN
		urn, err := urns.ParsePhone(infobipMessage.From, channel.Country(), true, false)
		if err != nil {
			return nil, handlers.WriteAndLogRequestError(ctx, h, channel, w, r, err)
		}

		// Check if this is an MMS message by looking at the Message field
		isMMS := len(infobipMessage.Message) > 0

		var text string
		var attachments []string

		if isMMS {
			// Handle MMS message
			var textParts []string
			for _, segment := range infobipMessage.Message {
				if segment.ContentType == "text/plain" {
					textParts = append(textParts, segment.Value)
				} else if segment.URL != "" {
					attachment := fmt.Sprintf("%s:%s", segment.ContentType, segment.URL)
					attachments = append(attachments, attachment)
				}
			}
			text = strings.Join(textParts, "\n")
		} else {
			// Handle SMS message
			text = infobipMessage.Text
		}

		// Skip if no text and no attachments
		if text == "" && len(attachments) == 0 {
			continue
		}

		// Parse date if provided
		date := time.Now()
		if dateString != "" {
			// The format for ReceivedAt is "yyyy-MM-dd'T'HH:mm:ss.SSS+0000"
			// It is not RFC3339 Compliant
			// In Go 1.26 revisit changing this with json/v2 with custom datetime support

			date, err = time.Parse("2006-01-02T15:04:05.000-0700", dateString)
			if err != nil {
				return nil, handlers.WriteAndLogRequestError(ctx, h, channel, w, r, err)
			}
		}

		// build our message
		msg := h.Backend().NewIncomingMsg(ctx, channel, urn, text, messageID, clog).WithReceivedOn(date)
		for _, attachment := range attachments {
			msg = msg.WithAttachment(attachment)
		}
		msgs = append(msgs, msg)
	}

	if len(msgs) == 0 {
		return nil, handlers.WriteAndLogRequestIgnored(ctx, h, channel, w, r, "ignoring request, no message")
	}

	return handlers.WriteMsgsAndResponse(ctx, h, msgs, w, r, clog)
}

type v3OutboundPayload struct {
	Messages []v3OutboundMessage `json:"messages"`
}

type v3OutboundMessage struct {
	From         string                  `json:"from"`
	Destinations []v3OutboundDestination `json:"destinations"`
	Content      v3OutboundContent       `json:"content"`
	Webhooks     *v3OutboundWebhooks     `json:"webhooks,omitempty"`
}

type v3OutboundDestination struct {
	To        string `json:"to"`
	MessageID string `json:"messageId,omitempty"`
}

type v3OutboundContent struct {
	Text            string `json:"text,omitempty"`
	Transliteration string `json:"transliteration,omitempty"`
}

type v3OutboundWebhooks struct {
	Delivery v3OutboundDelivery `json:"delivery"`
}

type v3OutboundDelivery struct {
	URL                string `json:"url"`
	IntermediateReport bool   `json:"intermediateReport"`
	ContentType        string `json:"contentType"`
}

type v2MMSOutboundPayload struct {
	Messages []v2MMSOutboundMessage `json:"messages"`
}

type v2MMSOutboundMessage struct {
	Sender       string                     `json:"sender"`
	Destinations []v2MMSOutboundDestination `json:"destinations"`
	Content      v2MMSOutboundContent       `json:"content"`
	Webhooks     *v3OutboundWebhooks        `json:"webhooks,omitempty"` // Reusing SMS webhooks struct
}

type v2MMSOutboundDestination struct {
	To        string `json:"to"`
	MessageID string `json:"messageId,omitempty"`
}

type v2MMSOutboundContent struct {
	Title           string                `json:"title"`
	MessageSegments []v2MMSMessageSegment `json:"messageSegments"`
}

type v2MMSMessageSegment struct {
	Type      string `json:"type"` // "TEXT" or "IMAGE", "AUDIO", "VIDEO"
	ContentID string `json:"contentId,omitempty"`
	Text      string `json:"text,omitempty"`
	URL       string `json:"url,omitempty"` // For media content
}

func (h *handler) Send(ctx context.Context, msg courier.MsgOut, res *courier.SendResult, clog *courier.ChannelLog) error {
	apiKey := msg.Channel().StringConfigForKey(models.ConfigAPIKey, "")
	username := msg.Channel().StringConfigForKey(models.ConfigUsername, "")
	password := msg.Channel().StringConfigForKey(models.ConfigPassword, "")

	if apiKey == "" && (username == "" || password == "") {
		return courier.ErrChannelConfig
	}

	baseURL := msg.Channel().StringConfigForKey(models.ConfigBaseURL, "https://api.infobip.com")
	callbackDomain := msg.Channel().CallbackDomain(h.Server().Config().Domain)
	statusURL := fmt.Sprintf("https://%s%s%s/delivered", callbackDomain, "/c/ib/", msg.Channel().UUID())

<<<<<<< HEAD
	var requestBody *bytes.Buffer
	var req *http.Request
	var err error

	if len(msg.Attachments()) > 0 {
		// Handle MMS message
		mmsPayload := v2MMSOutboundPayload{
			Messages: []v2MMSOutboundMessage{
				{
					Sender: msg.Channel().Address(),
					Destinations: []v2MMSOutboundDestination{
						{
							To:        strings.TrimLeft(msg.URN().Path(), "+"),
							MessageID: msg.ID().String(),
						},
					},
					Content: v2MMSOutboundContent{
						Title: "",
						MessageSegments: []v2MMSMessageSegment{
							{
								Type: "TEXT",
								Text: msg.Text(),
							},
						},
					},
					Webhooks: &v3OutboundWebhooks{
						Delivery: v3OutboundDelivery{
							URL:                statusURL,
							IntermediateReport: true,
							ContentType:        "application/json",
						},
=======
	ibMsg := mtPayload{
		Messages: []mtMessage{
			{
				From: msg.Channel().Address(),
				Destinations: []mtDestination{
					{
						To:        strings.TrimLeft(msg.URN().Path(), "+"),
						MessageID: string(msg.UUID()),
>>>>>>> 3b35aea8
					},
				},
			},
		}

		for _, attachmentStr := range msg.Attachments() {
			mimeType, url := handlers.SplitAttachment(attachmentStr)
			if mimeType == "" || url == "" {
				handlers.WriteAndLogRequestError(ctx, h, msg.Channel(), nil, nil, fmt.Errorf("ignoring invalid attachment: %s", attachmentStr))
				continue
			}

			mmsPayload.Messages[0].Content.MessageSegments = append(mmsPayload.Messages[0].Content.MessageSegments, v2MMSMessageSegment{
				Type: strings.ToUpper(strings.Split(mimeType, "/")[0]), // e.g., IMAGE, VIDEO, AUDIO
				URL:  url,
			})
		}

		requestBody = &bytes.Buffer{}
		err = json.NewEncoder(requestBody).Encode(mmsPayload)
		if err != nil {
			return err
		}

		mmsSendURL := fmt.Sprintf("%s/mms/2/messages", baseURL)
		req, err = http.NewRequest(http.MethodPost, mmsSendURL, requestBody)
		if err != nil {
			return err
		}

	} else {
		// Handle SMS message

		transliteration := msg.Channel().StringConfigForKey(configTransliteration, "")

		smsPayload := v3OutboundPayload{
			Messages: []v3OutboundMessage{
				{
					From: msg.Channel().Address(),
					Destinations: []v3OutboundDestination{
						{
							To:        strings.TrimLeft(msg.URN().Path(), "+"),
							MessageID: msg.ID().String(),
						},
					},
					Content: v3OutboundContent{
						Text:            handlers.GetTextAndAttachments(msg),
						Transliteration: transliteration,
					},
					Webhooks: &v3OutboundWebhooks{
						Delivery: v3OutboundDelivery{
							URL:                statusURL,
							IntermediateReport: true,
							ContentType:        "application/json",
						},
					},
				},
			},
		}

		requestBody = &bytes.Buffer{}
		err = json.NewEncoder(requestBody).Encode(smsPayload)
		if err != nil {
			return err
		}

		smsSendURL := fmt.Sprintf("%s/sms/3/messages", baseURL)
		req, err = http.NewRequest(http.MethodPost, smsSendURL, requestBody)
		if err != nil {
			return err
		}
	}

	req.Header.Set("Content-Type", "application/json")
	req.Header.Set("Accept", "application/json")

	if apiKey != "" {
		req.Header.Set("Authorization", "App "+apiKey)
	} else {
		req.SetBasicAuth(username, password)
	}

	resp, respBody, err := h.RequestHTTP(req, clog)
	if err != nil || resp.StatusCode/100 == 5 {
		return courier.ErrConnectionFailed
	} else if resp.StatusCode/100 != 2 {
		return courier.ErrResponseStatus
	}

	groupID, err := jsonparser.GetInt(respBody, "messages", "[0]", "status", "groupId")
	if err != nil || (groupID != 1 && groupID != 3) {
		return courier.ErrResponseContent
	}

	externalID, err := jsonparser.GetString(respBody, "messages", "[0]", "messageId")
	if err != nil {
		clog.Error(courier.ErrorResponseValueMissing("messageId"))
	} else {
		res.AddExternalID(externalID)
	}

	return nil
}

func (h *handler) RedactValues(ch courier.Channel) []string {
	redacted := []string{}
	if apiKey := ch.StringConfigForKey(models.ConfigAPIKey, ""); apiKey != "" {
		redacted = append(redacted, "App "+apiKey)
	}
	if username := ch.StringConfigForKey(models.ConfigUsername, ""); username != "" {
		redacted = append(redacted, httpx.BasicAuth(username, ch.StringConfigForKey(models.ConfigPassword, "")))
	}
	return redacted
}<|MERGE_RESOLUTION|>--- conflicted
+++ resolved
@@ -259,7 +259,6 @@
 	callbackDomain := msg.Channel().CallbackDomain(h.Server().Config().Domain)
 	statusURL := fmt.Sprintf("https://%s%s%s/delivered", callbackDomain, "/c/ib/", msg.Channel().UUID())
 
-<<<<<<< HEAD
 	var requestBody *bytes.Buffer
 	var req *http.Request
 	var err error
@@ -273,7 +272,7 @@
 					Destinations: []v2MMSOutboundDestination{
 						{
 							To:        strings.TrimLeft(msg.URN().Path(), "+"),
-							MessageID: msg.ID().String(),
+							MessageID: string(msg.UUID()),
 						},
 					},
 					Content: v2MMSOutboundContent{
@@ -291,16 +290,6 @@
 							IntermediateReport: true,
 							ContentType:        "application/json",
 						},
-=======
-	ibMsg := mtPayload{
-		Messages: []mtMessage{
-			{
-				From: msg.Channel().Address(),
-				Destinations: []mtDestination{
-					{
-						To:        strings.TrimLeft(msg.URN().Path(), "+"),
-						MessageID: string(msg.UUID()),
->>>>>>> 3b35aea8
 					},
 				},
 			},
@@ -343,7 +332,7 @@
 					Destinations: []v3OutboundDestination{
 						{
 							To:        strings.TrimLeft(msg.URN().Path(), "+"),
-							MessageID: msg.ID().String(),
+							MessageID: string(msg.UUID()),
 						},
 					},
 					Content: v3OutboundContent{
