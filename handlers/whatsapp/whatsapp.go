package whatsapp

import (
	"bytes"
	"context"
	"encoding/json"
	"fmt"
	"net/http"
	"net/url"
	"strconv"
	"strings"
	"time"

	"github.com/buger/jsonparser"
	"github.com/nyaruka/courier"
	"github.com/nyaruka/courier/handlers"
	"github.com/nyaruka/courier/utils"
	"github.com/nyaruka/gocommon/urns"
	"github.com/pkg/errors"
)

const (
	configNamespace  = "fb_namespace"
	configHSMSupport = "hsm_support"
)

var (
	retryParam = ""
)

func init() {
	courier.RegisterHandler(newHandler())
}

type handler struct {
	handlers.BaseHandler
}

func newHandler() courier.ChannelHandler {
	return &handler{handlers.NewBaseHandler(courier.ChannelType("WA"), "WhatsApp")}
}

// Initialize is called by the engine once everything is loaded
func (h *handler) Initialize(s courier.Server) error {
	h.SetServer(s)
	s.AddHandlerRoute(h, http.MethodPost, "receive", h.receiveEvent)
	return nil
}

// {
//   "statuses": [{
//     "id": "9712A34B4A8B6AD50F",
//     "recipient_id": "16315555555",
//     "status": "sent",
//     "timestamp": "1518694700"
//   }],
//   "messages": [ {
//     "from": "16315555555",
//     "id": "3AF99CB6BE490DCAF641",
//     "timestamp": "1518694235",
//     "text": {
//       "body": "Hello this is an answer"
//     },
//     "type": "text"
//   }]
// }
type eventPayload struct {
	Contacts []struct {
		Profile struct {
			Name string `json:"name"`
		} `json:"profile"`
		WaID string `json:"wa_id"`
	} `json:"contacts"`
	Messages []struct {
		From      string `json:"from"      validate:"required"`
		ID        string `json:"id"        validate:"required"`
		Timestamp string `json:"timestamp" validate:"required"`
		Type      string `json:"type"      validate:"required"`
		Text      struct {
			Body string `json:"body"`
		} `json:"text"`
		Audio *struct {
			File     string `json:"file"      validate:"required"`
			ID       string `json:"id"        validate:"required"`
			Link     string `json:"link"`
			MimeType string `json:"mime_type" validate:"required"`
			Sha256   string `json:"sha256"    validate:"required"`
		} `json:"audio"`
		Document *struct {
			File     string `json:"file"      validate:"required"`
			ID       string `json:"id"        validate:"required"`
			Link     string `json:"link"`
			MimeType string `json:"mime_type" validate:"required"`
			Sha256   string `json:"sha256"    validate:"required"`
			Caption  string `json:"caption"`
		} `json:"document"`
		Image *struct {
			File     string `json:"file"      validate:"required"`
			ID       string `json:"id"        validate:"required"`
			Link     string `json:"link"`
			MimeType string `json:"mime_type" validate:"required"`
			Sha256   string `json:"sha256"    validate:"required"`
			Caption  string `json:"caption"`
		} `json:"image"`
		Location *struct {
			Address   string  `json:"address"   validate:"required"`
			Latitude  float32 `json:"latitude"  validate:"required"`
			Longitude float32 `json:"longitude" validate:"required"`
			Name      string  `json:"name"      validate:"required"`
			URL       string  `json:"url"       validate:"required"`
		} `json:"location"`
		Video *struct {
			File     string `json:"file"      validate:"required"`
			ID       string `json:"id"        validate:"required"`
			Link     string `json:"link"`
			MimeType string `json:"mime_type" validate:"required"`
			Sha256   string `json:"sha256"    validate:"required"`
		} `json:"video"`
		Voice *struct {
			File     string `json:"file"      validate:"required"`
			ID       string `json:"id"        validate:"required"`
			Link     string `json:"link"`
			MimeType string `json:"mime_type" validate:"required"`
			Sha256   string `json:"sha256"    validate:"required"`
		} `json:"voice"`
	} `json:"messages"`
	Statuses []struct {
		ID          string `json:"id"           validate:"required"`
		RecipientID string `json:"recipient_id" validate:"required"`
		Timestamp   string `json:"timestamp"    validate:"required"`
		Status      string `json:"status"       validate:"required"`
	} `json:"statuses"`
}

// receiveMessage is our HTTP handler function for incoming messages
func (h *handler) receiveEvent(ctx context.Context, channel courier.Channel, w http.ResponseWriter, r *http.Request) ([]courier.Event, error) {
	payload := &eventPayload{}
	err := handlers.DecodeAndValidateJSON(payload, r)
	if err != nil {
		return nil, handlers.WriteAndLogRequestError(ctx, h, channel, w, r, err)
	}

	// the list of events we deal with
	events := make([]courier.Event, 0, 2)

	// the list of data we will return in our response
	data := make([]interface{}, 0, 2)

	var contactNames = make(map[string]string)
	for _, contact := range payload.Contacts {
		contactNames[contact.WaID] = contact.Profile.Name
	}

	// first deal with any received messages
	for _, msg := range payload.Messages {
		// create our date from the timestamp
		ts, err := strconv.ParseInt(msg.Timestamp, 10, 64)
		if err != nil {
			return nil, handlers.WriteAndLogRequestError(ctx, h, channel, w, r, fmt.Errorf("invalid timestamp: %s", msg.Timestamp))
		}
		date := time.Unix(ts, 0).UTC()

		// create our URN
		urn, err := urns.NewWhatsAppURN(msg.From)
		if err != nil {
			return nil, handlers.WriteAndLogRequestError(ctx, h, channel, w, r, err)
		}

		text := ""
		mediaURL := ""

		if msg.Type == "text" {
			text = msg.Text.Body
		} else if msg.Type == "audio" && msg.Audio != nil {
			mediaURL, err = resolveMediaURL(channel, msg.Audio.ID)
		} else if msg.Type == "document" && msg.Document != nil {
			text = msg.Document.Caption
			mediaURL, err = resolveMediaURL(channel, msg.Document.ID)
		} else if msg.Type == "image" && msg.Image != nil {
			text = msg.Image.Caption
			mediaURL, err = resolveMediaURL(channel, msg.Image.ID)
		} else if msg.Type == "location" && msg.Location != nil {
			mediaURL = fmt.Sprintf("geo:%f,%f", msg.Location.Latitude, msg.Location.Longitude)
		} else if msg.Type == "video" && msg.Video != nil {
			mediaURL, err = resolveMediaURL(channel, msg.Video.ID)
		} else if msg.Type == "voice" && msg.Voice != nil {
			mediaURL, err = resolveMediaURL(channel, msg.Voice.ID)
		} else {
			// we received a message type we do not support.
			courier.LogRequestError(r, channel, fmt.Errorf("unsupported message type %s", msg.Type))
		}

		// create our message
		ev := h.Backend().NewIncomingMsg(channel, urn, text).WithReceivedOn(date).WithExternalID(msg.ID).WithContactName(contactNames[msg.From])
		event := h.Backend().CheckExternalIDSeen(ev)

		// we had an error downloading media
		if err != nil {
			courier.LogRequestError(r, channel, err)
		}

		if mediaURL != "" {
			event.WithAttachment(mediaURL)
		}

		err = h.Backend().WriteMsg(ctx, event)
		if err != nil {
			return nil, err
		}

		h.Backend().WriteExternalIDSeen(event)

		events = append(events, event)
		data = append(data, courier.NewMsgReceiveData(event))
	}

	// now with any status updates
	for _, status := range payload.Statuses {
		msgStatus, found := waStatusMapping[status.Status]
		if !found {
			if waIgnoreStatuses[status.Status] {
				data = append(data, courier.NewInfoData(fmt.Sprintf("ignoring status: %s", status.Status)))
			} else {
				handlers.WriteAndLogRequestError(ctx, h, channel, w, r, fmt.Errorf("unknown status: %s", status.Status))
			}
			continue
		}

		event := h.Backend().NewMsgStatusForExternalID(channel, status.ID, msgStatus)
		err := h.Backend().WriteMsgStatus(ctx, event)

		// we don't know about this message, just tell them we ignored it
		if err == courier.ErrMsgNotFound {
			data = append(data, courier.NewInfoData(fmt.Sprintf("message id: %s not found, ignored", status.ID)))
			continue
		}

		if err != nil {
			return nil, err
		}

		events = append(events, event)
		data = append(data, courier.NewStatusData(event))
	}

	return events, courier.WriteDataResponse(ctx, w, http.StatusOK, "Events Handled", data)
}

func resolveMediaURL(channel courier.Channel, mediaID string) (string, error) {
	urlStr := channel.StringConfigForKey(courier.ConfigBaseURL, "")
	url, err := url.Parse(urlStr)
	if err != nil {
		return "", fmt.Errorf("invalid base url set for WA channel: %s", err)
	}

	mediaPath, _ := url.Parse("/v1/media")
	mediaEndpoint := url.ResolveReference(mediaPath).String()

	fileURL := fmt.Sprintf("%s/%s", mediaEndpoint, mediaID)

	return fileURL, nil
}

// BuildDownloadMediaRequest to download media for message attachment with Bearer token set
func (h *handler) BuildDownloadMediaRequest(ctx context.Context, b courier.Backend, channel courier.Channel, attachmentURL string) (*http.Request, error) {
	token := channel.StringConfigForKey(courier.ConfigAuthToken, "")
	if token == "" {
		return nil, fmt.Errorf("missing token for WA channel")
	}

	// set the access token as the authorization header
	req, _ := http.NewRequest(http.MethodGet, attachmentURL, nil)
	req.Header.Set("Authorization", fmt.Sprintf("Bearer %s", token))
	req.Header.Set("User-Agent", utils.HTTPUserAgent)
	return req, nil
}

var waStatusMapping = map[string]courier.MsgStatusValue{
	"sending":   courier.MsgWired,
	"sent":      courier.MsgSent,
	"delivered": courier.MsgDelivered,
	"read":      courier.MsgDelivered,
	"failed":    courier.MsgFailed,
}

var waIgnoreStatuses = map[string]bool{
	"deleted": true,
}

// {
//   "to": "16315555555",
//   "type": "text | audio | document | image",
//   "text": {
//     "body": "text message"
//   }
//	 "audio": {
//     "id": "the-audio-id"
// 	 }
//	 "document": {
//     "id": "the-document-id"
//     "caption": "the optional document caption"
// 	 }
//	 "image": {
//     "id": "the-image-id"
//     "caption": "the optional image caption"
// 	 }
//	 "video": {
//     "id": "the-video-id"
//     "caption": "the optional video caption"
//   }
// }

type mtTextPayload struct {
	To   string `json:"to"    validate:"required"`
	Type string `json:"type"  validate:"required"`
	Text struct {
		Body string `json:"body" validate:"required"`
	} `json:"text"`
}

type mediaObject struct {
	Link    string `json:"link" validate:"required"`
	Caption string `json:"caption,omitempty"`
}

type LocalizableParam struct {
	Default string `json:"default"`
}

type Param struct {
	Type string `json:"type"`
	Text string `json:"text"`
}

type Component struct {
	Type       string  `json:"type"`
	Parameters []Param `json:"parameters"`
}

type templatePayload struct {
	To       string `json:"to"`
	Type     string `json:"type"`
	Template struct {
		Namespace string `json:"namespace"`
		Name      string `json:"name"`
		Language  struct {
			Policy string `json:"policy"`
			Code   string `json:"code"`
		} `json:"language"`
		Components []Component `json:"components"`
	} `json:"template"`
}

type hsmPayload struct {
	To   string `json:"to"`
	Type string `json:"type"`
	HSM  struct {
		Namespace   string `json:"namespace"`
		ElementName string `json:"element_name"`
		Language    struct {
			Policy string `json:"policy"`
			Code   string `json:"code"`
		} `json:"language"`
		LocalizableParams []LocalizableParam `json:"localizable_params"`
	} `json:"hsm"`
}

type mtAudioPayload struct {
	To    string       `json:"to"    validate:"required"`
	Type  string       `json:"type"  validate:"required"`
	Audio *mediaObject `json:"audio"`
}

type mtDocumentPayload struct {
	To       string       `json:"to"    validate:"required"`
	Type     string       `json:"type"  validate:"required"`
	Document *mediaObject `json:"document"`
}

type mtImagePayload struct {
	To    string       `json:"to"    validate:"required"`
	Type  string       `json:"type"  validate:"required"`
	Image *mediaObject `json:"image"`
}

type mtVideoPayload struct {
	To    string       `json:"to" validate: "required"`
	Type  string       `json:"type" validate: "required"`
	Video *mediaObject `json:"video"`
}

type mtErrorPayload struct {
	Errors []struct {
		Code    int    `json:"code"`
		Title   string `json:"title"`
		Details string `json:"details"`
	} `json:"errors"`
}

// whatsapp only allows messages up to 4096 chars
const maxMsgLength = 4096

// SendMsg sends the passed in message, returning any error
func (h *handler) SendMsg(ctx context.Context, msg courier.Msg) (courier.MsgStatus, error) {
	start := time.Now()
	// get our token
	token := msg.Channel().StringConfigForKey(courier.ConfigAuthToken, "")
	if token == "" {
		return nil, fmt.Errorf("missing token for WA channel")
	}

	urlStr := msg.Channel().StringConfigForKey(courier.ConfigBaseURL, "")
	url, err := url.Parse(urlStr)
	if err != nil {
		return nil, fmt.Errorf("invalid base url set for WA channel: %s", err)
	}
	sendPath, _ := url.Parse("/v1/messages")

	status := h.Backend().NewMsgStatusForID(msg.Channel(), msg.ID(), courier.MsgErrored)

	var wppID string
	var logs []*courier.ChannelLog

	if len(msg.Attachments()) > 0 {
		for attachmentCount, attachment := range msg.Attachments() {

			mimeType, s3url := handlers.SplitAttachment(attachment)

			externalID := ""
			if strings.HasPrefix(mimeType, "audio") {
				payload := mtAudioPayload{
					To:   msg.URN().Path(),
					Type: "audio",
				}
				payload.Audio = &mediaObject{Link: s3url}
				wppID, externalID, logs, err = sendWhatsAppMsg(msg, sendPath, token, payload)

			} else if strings.HasPrefix(mimeType, "application") {
				payload := mtDocumentPayload{
					To:   msg.URN().Path(),
					Type: "document",
				}

				if attachmentCount == 0 {
					payload.Document = &mediaObject{Link: s3url, Caption: msg.Text()}
				} else {
					payload.Document = &mediaObject{Link: s3url}
				}
				wppID, externalID, logs, err = sendWhatsAppMsg(msg, sendPath, token, payload)

			} else if strings.HasPrefix(mimeType, "image") {
				payload := mtImagePayload{
					To:   msg.URN().Path(),
					Type: "image",
				}
				if attachmentCount == 0 {
					payload.Image = &mediaObject{Link: s3url, Caption: msg.Text()}
				} else {
					payload.Image = &mediaObject{Link: s3url}
				}
				wppID, externalID, logs, err = sendWhatsAppMsg(msg, sendPath, token, payload)
			} else if strings.HasPrefix(mimeType, "video") {
				payload := mtVideoPayload{
					To:   msg.URN().Path(),
					Type: "video",
				}
				if attachmentCount == 0 {
					payload.Video = &mediaObject{Link: s3url, Caption: msg.Text()}
				} else {
					payload.Video = &mediaObject{Link: s3url}
				}
				wppID, externalID, logs, err = sendWhatsAppMsg(msg, sendPath, token, payload)
			} else {
				duration := time.Since(start)
				err = fmt.Errorf("unknown attachment mime type: %s", mimeType)
				logs = []*courier.ChannelLog{courier.NewChannelLogFromError("Error sending message", msg.Channel(), msg.ID(), duration, err)}
			}

			// add logs to our status
			for _, log := range logs {
				status.AddLog(log)
			}

			// break out on errors
			if err != nil {
				break
			}

			// set our external id if we have one
			if attachmentCount == 0 {
				status.SetExternalID(externalID)
			}
		}

	} else {
		// do we have a template?
		var templating *MsgTemplating
		templating, err = h.getTemplate(msg)
		if err != nil {
			return nil, errors.Wrapf(err, "unable to decode template: %s for channel: %s", string(msg.Metadata()), msg.Channel().UUID())
		}

		if templating != nil {
			namespace := msg.Channel().StringConfigForKey(configNamespace, "")
			if namespace == "" {
				return nil, errors.Errorf("cannot send template message without Facebook namespace for channel: %s", msg.Channel().UUID())
			}

<<<<<<< HEAD
			payload := hsmPayload{
				To:   msg.URN().Path(),
				Type: "hsm",
			}
			payload.HSM.Namespace = namespace
			payload.HSM.ElementName = templating.Template.Name
			payload.HSM.Language.Policy = "deterministic"
			payload.HSM.Language.Code = templating.Language
			for _, v := range templating.Variables {
				payload.HSM.LocalizableParams = append(payload.HSM.LocalizableParams, LocalizableParam{Default: v})
			}

			externalID := ""
			wppID, externalID, logs, err = sendWhatsAppMsg(msg, sendPath, token, payload)
=======
			externalID := ""
			if msg.Channel().BoolConfigForKey(configHSMSupport, false) {
				payload := &hsmPayload{
					To:   msg.URN().Path(),
					Type: "hsm",
				}
				payload.HSM.Namespace = namespace
				payload.HSM.ElementName = templating.Template.Name
				payload.HSM.Language.Policy = "deterministic"
				payload.HSM.Language.Code = templating.Language
				for _, v := range templating.Variables {
					payload.HSM.LocalizableParams = append(payload.HSM.LocalizableParams, LocalizableParam{Default: v})
				}
				externalID, logs, err = sendWhatsAppMsg(msg, sendPath, token, payload)
			} else {

				payload := &templatePayload{
					To:   msg.URN().Path(),
					Type: "template",
				}
				payload.Template.Namespace = namespace
				payload.Template.Name = templating.Template.Name
				payload.Template.Language.Policy = "deterministic"
				payload.Template.Language.Code = templating.Language

				component := &Component{Type: "body"}

				for _, v := range templating.Variables {
					component.Parameters = append(component.Parameters, Param{Type: "text", Text: v})
				}
				payload.Template.Components = append(payload.Template.Components, *component)

				externalID, logs, err = sendWhatsAppMsg(msg, sendPath, token, payload)
			}
>>>>>>> 137cb2c6

			// add logs to our status
			for _, log := range logs {
				status.AddLog(log)
			}

			if err == nil {
				status.SetExternalID(externalID)
			}
		} else {
			parts := handlers.SplitMsg(msg.Text(), maxMsgLength)
			externalID := ""
			for i, part := range parts {
				payload := mtTextPayload{
					To:   msg.URN().Path(),
					Type: "text",
				}
				payload.Text.Body = part
				wppID, externalID, logs, err = sendWhatsAppMsg(msg, sendPath, token, payload)

				// add logs to our status
				for _, log := range logs {
					status.AddLog(log)
				}
				if err != nil {
					break
				}

				// if this is our first message, record the external id
				if i == 0 {
					status.SetExternalID(externalID)
				}
			}
		}
	}

	// we are wired it there were no errors
	if err == nil {
		if wppID != "" {
			newURN, _ := urns.NewWhatsAppURN(wppID)
			err = status.SetUpdatedURN(msg.URN(), newURN)

			if err != nil {
				elapsed := time.Now().Sub(start)
				log := courier.NewChannelLogFromError("unable to update contact URN", msg.Channel(), msg.ID(), elapsed, err)
				status.AddLog(log)
			}
		}
		status.SetStatus(courier.MsgWired)
	}
	return status, nil
}

func sendWhatsAppMsg(msg courier.Msg, sendPath *url.URL, token string, payload interface{}) (string, string, []*courier.ChannelLog, error) {
	start := time.Now()
	jsonBody, err := json.Marshal(payload)

	if err != nil {
		elapsed := time.Now().Sub(start)
		log := courier.NewChannelLogFromError("unable to build JSON body", msg.Channel(), msg.ID(), elapsed, err)
		return "", "", []*courier.ChannelLog{log}, err
	}
	req, _ := http.NewRequest(http.MethodPost, sendPath.String(), bytes.NewReader(jsonBody))
	req.Header = buildWhatsAppRequestHeader(token)
	rr, err := utils.MakeHTTPRequest(req)
	log := courier.NewChannelLogFromRR("Message Sent", msg.Channel(), msg.ID(), rr).WithError("Message Send Error", err)
	errPayload := &mtErrorPayload{}
	err = json.Unmarshal(rr.Body, errPayload)

	// handle send msg errors
	if err == nil && len(errPayload.Errors) > 0 {
		if !hasWhatsAppContactError(*errPayload) {
			err := errors.Errorf("received error from send endpoint: %s", errPayload.Errors[0].Title)
			return "", "", []*courier.ChannelLog{log}, err
		}
		// check contact
		baseURL := fmt.Sprintf("%s://%s", sendPath.Scheme, sendPath.Host)
		rrCheck, err := checkWhatsAppContact(baseURL, token, msg.URN())

		if rrCheck == nil {
			elapsed := time.Now().Sub(start)
			checkLog := courier.NewChannelLogFromError("unable to build contact check request", msg.Channel(), msg.ID(), elapsed, err)
			return "", "", []*courier.ChannelLog{log, checkLog}, err
		}
		checkLog := courier.NewChannelLogFromRR("Contact check", msg.Channel(), msg.ID(), rrCheck).WithError("Status Error", err)

		if err != nil {
			return "", "", []*courier.ChannelLog{log, checkLog}, err
		}
		// update contact URN and msg destiny with returned wpp id
		wppID, err := jsonparser.GetString(rrCheck.Body, "contacts", "[0]", "wa_id")

		if err == nil {
			var updatedPayload interface{}

			// handle msg type casting
			if text, ok := payload.(mtTextPayload); ok {
				text.To = wppID
				updatedPayload = text
			} else if image, ok := payload.(mtImagePayload); ok {
				image.To = wppID
				updatedPayload = image
			} else if video, ok := payload.(mtVideoPayload); ok {
				video.To = wppID
				updatedPayload = video
			} else if audio, ok := payload.(mtAudioPayload); ok {
				audio.To = wppID
				updatedPayload = audio
			} else if document, ok := payload.(mtDocumentPayload); ok {
				document.To = wppID
				updatedPayload = document
			} else if hsm, ok := payload.(hsmPayload); ok {
				hsm.To = wppID
				updatedPayload = hsm
			}
			// marshal updated payload
			if updatedPayload != nil {
				payload = updatedPayload
				jsonBody, err = json.Marshal(payload)

				if err != nil {
					elapsed := time.Now().Sub(start)
					log := courier.NewChannelLogFromError("unable to build JSON body", msg.Channel(), msg.ID(), elapsed, err)
					return "", "", []*courier.ChannelLog{log, checkLog}, err
				}
			}
		}
		// try send msg again
		reqRetry, _ := http.NewRequest(http.MethodPost, sendPath.String(), bytes.NewReader(jsonBody))
		reqRetry.Header = buildWhatsAppRequestHeader(token)

		if retryParam != "" {
			reqRetry.URL.RawQuery = fmt.Sprintf("%s=1", retryParam)
		}
		rrRetry, err := utils.MakeHTTPRequest(reqRetry)
		retryLog := courier.NewChannelLogFromRR("Message Sent", msg.Channel(), msg.ID(), rrRetry).WithError("Message Send Error", err)

		if err != nil {
			return "", "", []*courier.ChannelLog{log, checkLog, retryLog}, err
		}
		externalID, err := getSendWhatsAppMsgId(rrRetry)
		return wppID, externalID, []*courier.ChannelLog{log, checkLog, retryLog}, err
	}
	externalID, err := getSendWhatsAppMsgId(rr)
	return "", externalID, []*courier.ChannelLog{log}, err
}

func buildWhatsAppRequestHeader(token string) http.Header {
	header := http.Header{
		"Content-Type":  []string{"application/json"},
		"Accept":        []string{"application/json"},
		"Authorization": []string{fmt.Sprintf("Bearer %s", token)},
		"User-Agent":    []string{utils.HTTPUserAgent},
	}
	return header
}

func hasWhatsAppContactError(payload mtErrorPayload) bool {
	for _, err := range payload.Errors {
		if err.Code == 1006 && err.Title == "Resource not found" && err.Details == "unknown contact" {
			return true
		}
	}
	return false
}

func getSendWhatsAppMsgId(rr *utils.RequestResponse) (string, error) {
	if externalID, err := jsonparser.GetString(rr.Body, "messages", "[0]", "id"); err == nil {
		return externalID, nil
	} else {
		return "", errors.Errorf("unable to get message id from response body")
	}
}

type mtContactCheckPayload struct {
	Blocking   string   `json:"blocking"`
	Contacts   []string `json:"contacts"`
	ForceCheck bool     `json:"force_check"`
}

func checkWhatsAppContact(baseURL string, token string, urn urns.URN) (*utils.RequestResponse, error) {
	payload := mtContactCheckPayload{
		Blocking:   "wait",
		Contacts:   []string{fmt.Sprintf("+%s", urn.Path())},
		ForceCheck: true,
	}
	reqBody, err := json.Marshal(payload)

	if err != nil {
		return nil, err
	}
	sendURL := fmt.Sprintf("%s/v1/contacts", baseURL)
	req, _ := http.NewRequest(http.MethodPost, sendURL, bytes.NewReader(reqBody))
	req.Header = buildWhatsAppRequestHeader(token)
	rr, err := utils.MakeHTTPRequest(req)

	if err != nil {
		return rr, err
	}
	// check contact status
	if status, err := jsonparser.GetString(rr.Body, "contacts", "[0]", "status"); err == nil {
		if status == "valid" {
			return rr, nil
		} else {
			return rr, errors.Errorf(`contact status is "%s"`, status)
		}
	} else {
		return rr, err
	}
}

func (h *handler) getTemplate(msg courier.Msg) (*MsgTemplating, error) {
	mdJSON := msg.Metadata()
	if len(mdJSON) == 0 {
		return nil, nil
	}
	metadata := &TemplateMetadata{}
	err := json.Unmarshal(mdJSON, metadata)
	if err != nil {
		return nil, err
	}
	templating := metadata.Templating
	if templating == nil {
		return nil, nil
	}

	// check our template is valid
	err = handlers.Validate(templating)
	if err != nil {
		return nil, errors.Wrapf(err, "invalid templating definition")
	}

	// map our language from iso639-3 to the WA country / iso638-2 pair
	language, found := languageMap[templating.Language]
	if !found {
		return nil, fmt.Errorf("unable to find mapping for language: %s", templating.Language)
	}
	templating.Language = language

	return templating, err
}

type TemplateMetadata struct {
	Templating *MsgTemplating `json:"templating"`
}

type MsgTemplating struct {
	Template struct {
		Name string `json:"name" validate:"required"`
		UUID string `json:"uuid" validate:"required"`
	} `json:"template" validate:"required,dive"`
	Language  string   `json:"language" validate:"required"`
	Variables []string `json:"variables"`
}

// mapping from iso639-3 to WA language code
var languageMap = map[string]string{
	"afr": "af",    // Afrikaans
	"sqi": "sq",    // Albanian
	"ara": "ar",    // Arabic
	"aze": "az",    // Azerbaijani
	"ben": "bn",    // Bengali
	"bul": "bg",    // Bulgarian
	"cat": "ca",    // Catalan
	"zho": "zh_CN", // Chinese (CHN)
	// zh_HK Chinese (HKG) (unsupported, use zh_CN)
	// zh_TW Chinese (TAI) (unsupported, use zh_CN)
	"hrv": "hr", //Croatian
	"ces": "cs", // Czech
	"dah": "da", // Danish
	"nld": "nl", // Dutch
	"eng": "en", // English
	// en_GB English (UK) (unsupported, use en)
	// en_US English (US) (unsupported, use en)
	"est": "et",  // Estonian
	"fil": "fil", // Filipino
	"fin": "fi",  // Finnish
	"fra": "fr",  // French
	"deu": "de",  // German
	"ell": "el",  // Greek
	"gul": "gu",  // Gujarati
	"enb": "he",  // Hebrew
	"hin": "hi",  // Hindi
	"hun": "hu",  // Hungarian
	"ind": "id",  // Indonesian
	"gle": "ga",  // Irish
	"ita": "it",  // Italian
	"jpn": "ja",  // Japanese
	"kan": "kn",  // Kannada
	"kaz": "kk",  // Kazakh
	"kor": "ko",  // Korean
	"lao": "lo",  // Lao
	"jav": "lv",  // Latvian
	"lit": "lt",  // Lithuanian
	"mkd": "mk",  // Macedonian
	"msa": "ms",  // Malay
	"mar": "mr",  // Marathi
	"nob": "nb",  // Norwegian
	"fas": "fa",  // Persian
	"pol": "pl",  // Polish
	// "pt_BR" Portuguese (BR)  (unsupported, use pt_PT)
	"por": "pt_PT", // Portuguese (POR)
	"pan": "pa",    // Punjabi
	"ron": "ro",    // Romanian
	"rus": "ru",    // Russian
	"srp": "sr",    // Serbian
	"slk": "sk",    // Slovak
	"slv": "sl",    // Slovenian
	"spa": "es",    // Spanish
	// es_AR Spanish (ARG) (unsupported, use es)
	// es_ES Spanish (SPA) (unsupported, use es)
	// es_MX Spanish (MEX) (unsupported, use es)
	"swa": "sw", // Swahili
	"swe": "sv", // Swedish
	"tam": "ta", // Tamil
	"tel": "te", // Telugu
	"tha": "th", // Thai
	"tur": "tr", // Turkish
	"ukr": "uk", // Ukrainian
	"urd": "ur", // Urdu
	"uzb": "uz", // Uzbek
	"vie": "vi", // Vietnamese
}<|MERGE_RESOLUTION|>--- conflicted
+++ resolved
@@ -506,22 +506,6 @@
 				return nil, errors.Errorf("cannot send template message without Facebook namespace for channel: %s", msg.Channel().UUID())
 			}
 
-<<<<<<< HEAD
-			payload := hsmPayload{
-				To:   msg.URN().Path(),
-				Type: "hsm",
-			}
-			payload.HSM.Namespace = namespace
-			payload.HSM.ElementName = templating.Template.Name
-			payload.HSM.Language.Policy = "deterministic"
-			payload.HSM.Language.Code = templating.Language
-			for _, v := range templating.Variables {
-				payload.HSM.LocalizableParams = append(payload.HSM.LocalizableParams, LocalizableParam{Default: v})
-			}
-
-			externalID := ""
-			wppID, externalID, logs, err = sendWhatsAppMsg(msg, sendPath, token, payload)
-=======
 			externalID := ""
 			if msg.Channel().BoolConfigForKey(configHSMSupport, false) {
 				payload := &hsmPayload{
@@ -535,7 +519,7 @@
 				for _, v := range templating.Variables {
 					payload.HSM.LocalizableParams = append(payload.HSM.LocalizableParams, LocalizableParam{Default: v})
 				}
-				externalID, logs, err = sendWhatsAppMsg(msg, sendPath, token, payload)
+				wppID, externalID, logs, err = sendWhatsAppMsg(msg, sendPath, token, payload)
 			} else {
 
 				payload := &templatePayload{
@@ -554,9 +538,8 @@
 				}
 				payload.Template.Components = append(payload.Template.Components, *component)
 
-				externalID, logs, err = sendWhatsAppMsg(msg, sendPath, token, payload)
-			}
->>>>>>> 137cb2c6
+				wppID, externalID, logs, err = sendWhatsAppMsg(msg, sendPath, token, payload)
+			}
 
 			// add logs to our status
 			for _, log := range logs {
@@ -607,6 +590,7 @@
 		}
 		status.SetStatus(courier.MsgWired)
 	}
+
 	return status, nil
 }
 
