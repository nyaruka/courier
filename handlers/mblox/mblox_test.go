package mblox

import (
	"net/http/httptest"
	"testing"
	"time"

	"github.com/nyaruka/courier"
	. "github.com/nyaruka/courier/handlers"
)

var testChannels = []courier.Channel{
	courier.NewMockChannel("8eb23e93-5ecb-45ba-b726-3b064e0c56ab", "MB", "2020", "BR", map[string]interface{}{"username": "zv-username", "password": "zv-password"}),
}

var (
	receiveURL = "/c/mb/8eb23e93-5ecb-45ba-b726-3b064e0c56ab/receive/"

	validReceive = `{
		"id": "OzQ5UqIOdoY8",
		"from": "12067799294",
		"to": "18444651185",
		"body": "Hello World",
		"type": "mo_text",
		"received_at": "2016-03-30T19:33:06.643Z"
	}`

	invalidURN = `{
		"id": "OzQ5UqIOdoY8",
		"from": "MTN12345678901234567",
		"to": "18444651185",
		"body": "Hello World",
		"type": "mo_text",
		"received_at": "2016-03-30T19:33:06.643Z"
	}`

	missingParamsRecieve = `{
		"id": "OzQ5UqIOdoY8",
		"to": "18444651185",
		"body": "Hello World",
		"type": "mo_text",
		"received_at": "2016-03-30T19:33:06.643Z"
	}`

	validStatus = `{
		"batch_id": "12345",
		"status": "Delivered",
		"type": "recipient_delivery_report_sms"
	}`

	unknownStatus = `{
		"batch_id": "12345",
		"status": "INVALID",
		"type": "recipient_delivery_report_sms"
	}`

	missingBatchID = `{
		"status": "Delivered",
		"type": "recipient_delivery_report_sms"
	}`
)

var testCases = []ChannelHandleTestCase{
	{Label: "Receive Valid", URL: receiveURL, Data: validReceive, Status: 200, Response: "Message Accepted",
		Text: Sp("Hello World"), URN: Sp("tel:+12067799294"), Date: Tp(time.Date(2016, 3, 30, 19, 33, 06, 643000000, time.UTC)),
		ExternalID: Sp("OzQ5UqIOdoY8")},

	{Label: "Receive Missing Params", URL: receiveURL, Data: missingParamsRecieve, Status: 400, Response: "missing one of 'id', 'from', 'to', 'body' or 'received_at' in request body"},
<<<<<<< HEAD
	{Label: "Invalid URN", URL: receiveURL, Data: invalidURN, Status: 400, Response: "invalid tel number"},
=======
	{Label: "Invalid URN", URL: receiveURL, Data: invalidURN, Status: 400, Response: "phone number supplied is not a number"},
>>>>>>> 15654002

	{Label: "Status Valid", URL: receiveURL, Data: validStatus, Status: 200, Response: `"status":"D"`},
	{Label: "Status Unknown", URL: receiveURL, Data: unknownStatus, Status: 400, Response: `unknown status 'INVALID'`},
	{Label: "Status Missing Batch ID", URL: receiveURL, Data: missingBatchID, Status: 400, Response: "missing one of 'batch_id' or 'status' in request body"},
}

func TestHandler(t *testing.T) {
	RunChannelTestCases(t, testChannels, newHandler(), testCases)
}

func BenchmarkHandler(b *testing.B) {
	RunChannelBenchmarks(b, testChannels, newHandler(), testCases)
}

// setSendURL takes care of setting the send_url to our test server host
func setSendURL(s *httptest.Server, h courier.ChannelHandler, c courier.Channel, m courier.Msg) {
	sendURL = s.URL
}

var defaultSendTestCases = []ChannelSendTestCase{
	{Label: "Plain Send",
		Text:           "Simple Message ☺",
		URN:            "tel:+250788383383",
		Status:         "W",
		ExternalID:     "",
		ResponseBody:   `{ "id":"OzYDlvf3SQVc" }`,
		ResponseStatus: 200,
		Headers: map[string]string{
			"Content-Type":  "application/json",
			"Accept":        "application/json",
			"Authorization": "Bearer Password",
		},
		RequestBody: `{"from":"2020","to":["250788383383"],"body":"Simple Message ☺","delivery_report":"per_recipient"}`,
		SendPrep:    setSendURL},
	{Label: "Long Send",
		Text:           "This is a longer message than 160 characters and will cause us to split it into two separate parts, isn't that right but it is even longer than before I say, I need to keep adding more things to make it work",
		URN:            "tel:+250788383383",
		Status:         "W",
		ExternalID:     "",
		ResponseBody:   `{ "id":"OzYDlvf3SQVc" }`,
		ResponseStatus: 200,
		Headers: map[string]string{
			"Content-Type":  "application/json",
			"Accept":        "application/json",
			"Authorization": "Bearer Password",
		},
		RequestBody: `{"from":"2020","to":["250788383383"],"body":"I need to keep adding more things to make it work","delivery_report":"per_recipient"}`,
		SendPrep:    setSendURL},
	{Label: "Send Attachment",
		Text:           "My pic!",
		URN:            "tel:+250788383383",
		Attachments:    []string{"image/jpeg:https://foo.bar/image.jpg"},
		Status:         "W",
		ExternalID:     "",
		ResponseBody:   `{ "id":"OzYDlvf3SQVc" }`,
		ResponseStatus: 200,
		Headers: map[string]string{
			"Content-Type":  "application/json",
			"Accept":        "application/json",
			"Authorization": "Bearer Password",
		},
		RequestBody: `{"from":"2020","to":["250788383383"],"body":"My pic!\nhttps://foo.bar/image.jpg","delivery_report":"per_recipient"}`,
		SendPrep:    setSendURL},
	{Label: "No External Id",
		Text:           "No External ID",
		URN:            "tel:+250788383383",
		Status:         "E",
		ResponseBody:   `{ "missing":"OzYDlvf3SQVc" }`,
		ResponseStatus: 200,
		Error:          "unable to parse response body from MBlox",
		Headers: map[string]string{
			"Content-Type":  "application/json",
			"Accept":        "application/json",
			"Authorization": "Bearer Password",
		},
		RequestBody: `{"from":"2020","to":["250788383383"],"body":"No External ID","delivery_report":"per_recipient"}`,
		SendPrep:    setSendURL},
	{Label: "Error Sending",
		Text:           "Error Message",
		URN:            "tel:+250788383383",
		Status:         "E",
		ResponseBody:   `{ "error": "failed" }`,
		ResponseStatus: 401,
		RequestBody:    `{"from":"2020","to":["250788383383"],"body":"Error Message","delivery_report":"per_recipient"}`,
		SendPrep:       setSendURL},
}

func TestSending(t *testing.T) {
	maxMsgLength = 160
	var defaultChannel = courier.NewMockChannel("8eb23e93-5ecb-45ba-b726-3b064e0c56ab", "MB", "2020", "US",
		map[string]interface{}{
			"password": "Password",
			"username": "Username",
		},
	)

	RunChannelSendTestCases(t, defaultChannel, newHandler(), defaultSendTestCases, nil)
}<|MERGE_RESOLUTION|>--- conflicted
+++ resolved
@@ -66,11 +66,7 @@
 		ExternalID: Sp("OzQ5UqIOdoY8")},
 
 	{Label: "Receive Missing Params", URL: receiveURL, Data: missingParamsRecieve, Status: 400, Response: "missing one of 'id', 'from', 'to', 'body' or 'received_at' in request body"},
-<<<<<<< HEAD
-	{Label: "Invalid URN", URL: receiveURL, Data: invalidURN, Status: 400, Response: "invalid tel number"},
-=======
 	{Label: "Invalid URN", URL: receiveURL, Data: invalidURN, Status: 400, Response: "phone number supplied is not a number"},
->>>>>>> 15654002
 
 	{Label: "Status Valid", URL: receiveURL, Data: validStatus, Status: 200, Response: `"status":"D"`},
 	{Label: "Status Unknown", URL: receiveURL, Data: unknownStatus, Status: 400, Response: `unknown status 'INVALID'`},
