package facebookapp

import (
	"context"
	"encoding/json"
	"fmt"
	"net/http"
	"net/http/httptest"
	"strings"
	"testing"
	"time"

	"github.com/nyaruka/courier"
	"github.com/nyaruka/courier/handlers"
	. "github.com/nyaruka/courier/handlers"
	"github.com/nyaruka/gocommon/urns"
	"github.com/stretchr/testify/assert"
)

var testChannelsFBA = []courier.Channel{
	courier.NewMockChannel("8eb23e93-5ecb-45ba-b726-3b064e0c568c", "FBA", "12345", "", map[string]interface{}{courier.ConfigAuthToken: "a123"}),
}

var testChannelsIG = []courier.Channel{
	courier.NewMockChannel("8eb23e93-5ecb-45ba-b726-3b064e0c568c", "IG", "12345", "", map[string]interface{}{courier.ConfigAuthToken: "a123"}),
}

<<<<<<< HEAD
var testChannelsCWA = []courier.Channel{
	courier.NewMockChannel("8eb23e93-5ecb-45ba-b726-3b064e0c568c", "CWA", "12345", "", map[string]interface{}{courier.ConfigAuthToken: "a123"}),
}
=======
var helloMsgFBA = `{
	"object":"page",
	"entry": [{
	  "id": "12345",
	  "messaging": [{
			"message": {
			  "text": "Hello World",
			  "mid": "external_id"
			},
			"recipient": {
			  "id": "12345"
			},
			"sender": {
			  "id": "5678"
			},
			"timestamp": 1459991487970
	  }],
	  "time": 1459991487970
	}]
}`

var helloMsgIG = `{
	"object":"instagram",
	"entry": [{
	  "id": "12345",
	  "messaging": [{
			"message": {
			  "text": "Hello World",
			  "mid": "external_id"
			},
			"recipient": {
			  "id": "12345"
			},
			"sender": {
			  "id": "5678"
			},
			"timestamp": 1459991487970
	  }],
	  "time": 1459991487970
	}]
}`

var duplicateMsgFBA = `{
	"object":"page",
	"entry": [{
	  "id": "12345",
	  "messaging": [{
			"message": {
			  "text": "Hello World",
			  "mid": "external_id"
			},
			"recipient": {
			  "id": "12345"
			},
			"sender": {
			  "id": "5678"
			},
			"timestamp": 1459991487970
	  }],
	  "time": 1459991487970
	},
	{
	  "id": "12345",
	  "messaging": [{
			"message": {
			  "text": "Hello World",
			  "mid": "external_id"
			},
			"recipient": {
			  "id": "12345"
			},
			"sender": {
			  "id": "5678"
			},
			"timestamp": 1459991487970
	  }],
	  "time": 1459991487970
	}]
}`

var duplicateMsgIG = `{
	"object":"instagram",
	"entry": [{
	  "id": "12345",
	  "messaging": [{
			"message": {
			  "text": "Hello World",
			  "mid": "external_id"
			},
			"recipient": {
			  "id": "12345"
			},
			"sender": {
			  "id": "5678"
			},
			"timestamp": 1459991487970
	  }],
	  "time": 1459991487970
	},
	{
	  "id": "12345",
	  "messaging": [{
			"message": {
			  "text": "Hello World",
			  "mid": "external_id"
			},
			"recipient": {
			  "id": "12345"
			},
			"sender": {
			  "id": "5678"
			},
			"timestamp": 1459991487970
	  }],
	  "time": 1459991487970
	}]
}`

var invalidURNFBA = `{
	"object":"page",
	"entry": [{
	  "id": "12345",
	  "messaging": [{
			"message": {
			  "text": "Hello World",
			  "mid": "external_id"
			},
			"recipient": {
			  "id": "12345"
			},
			"sender": {
			  "id": "abc5678"
			},
			"timestamp": 1459991487970
	  }],
	  "time": 1459991487970
	}]
}`

var invalidURNIG = `{
	"object":"instagram",
	"entry": [{
	  "id": "12345",
	  "messaging": [{
			"message": {
			  "text": "Hello World",
			  "mid": "external_id"
			},
			"recipient": {
			  "id": "12345"
			},
			"sender": {
			  "id": "abc5678"
			},
			"timestamp": 1459991487970
	  }],
	  "time": 1459991487970
	}]
}`

var attachmentFBA = `{
	"object":"page",
	"entry": [{
	  	"id": "12345",
	  	"messaging": [{
				"message": {
		  			"mid": "external_id",
		  			"attachments":[{
      	      		"type":"image",
      	      		"payload":{
						   "url":"https://image-url/foo.png"
						}
					}]
				},
				"recipient": {
					"id": "12345"
				},
				"sender": {
					"id": "5678"
				},
				"timestamp": 1459991487970
	    }],
	  	"time": 1459991487970
	}]
}`

var attachmentIG = `{
	"object":"instagram",
	"entry": [{
	  	"id": "12345",
	  	"messaging": [{
				"message": {
		  			"mid": "external_id",
		  			"attachments":[{
      	      		"type":"image",
      	      		"payload":{
						"url":"https://image-url/foo.png"
						}
					}]
				},
				"recipient": {
					"id": "12345"
				},
				"sender": {
					"id": "5678"
				},
				"timestamp": 1459991487970
	    }],
	  	"time": 1459991487970
	}]
}`

var locationAttachment = `{
	"object":"page",
	"entry": [{
	  	"id": "12345",
	  	"messaging": [{
				"message": {
		  			"mid": "external_id",
		  			"attachments":[{
						"type":"location",
      	      			"payload":{
							"coordinates": {
								"lat": 1.2,
								"long": -1.3
							}
						}
					}]
				},
				"recipient": {
					"id": "12345"
				},
				"sender": {
					"id": "5678"
				},
				"timestamp": 1459991487970
	    }],
	  	"time": 1459991487970
	}]
}`

var thumbsUp = `{
	"object":"page",
	"entry":[{
		"id":"12345",
		"time":1459991487970,
		"messaging":[{
			"sender":{"id":"5678"},
			"recipient":{"id":"12345"},
			"timestamp":1459991487970,
			"message":{
				"mid":"external_id",
				"attachments":[{
					"type":"image",
					"payload":{
						"sticker_id": 369239263222822,
						"url":"https://scontent.xx.fbcdn.net/v/arst"
					}
				}]
			}
		}]
	}]
}`

var like_heart = `{
	"object":"instagram",
	"entry":[{
		"id":"12345",
		"messaging":[{
			"sender":{"id":"5678"},
			"recipient":{"id":"12345"},
			"timestamp":1459991487970,
			"message":{
				"mid":"external_id",
				"attachments":[{
					"type":"like_heart"
				}]
			}
		}],
		"time":1459991487970
	}]
}`

var differentPageIG = `{
	"object":"instagram",
	"entry": [{
	  "id": "12345",
	  "messaging": [{
			"message": {
			  "text": "Hello World",
			  "mid": "external_id"
			},
			"recipient": {
			  "id": "1235"
			},
			"sender": {
			  "id": "5678"
			},
			"timestamp": 1459991487970
	  }],
	  "time": 1459991487970
	}]
}`

var differentPageFBA = `{
	"object":"page",
	"entry": [{
	  "id": "12345",
	  "messaging": [{
			"message": {
			  "text": "Hello World",
			  "mid": "external_id"
			},
			"recipient": {
			  "id": "1235"
			},
			"sender": {
			  "id": "5678"
			},
			"timestamp": 1459991487970
	  }],
	  "time": 1459991487970
	}]
}`

var echoFBA = `{
	"object":"page",
	"entry": [{
		"id": "12345",
		"messaging": [{
			"recipient": {
				"id": "12345"
			},
			"sender": {
				"id": "5678"
			},
			"timestamp": 1459991487970,
			"message": {
				"is_echo": true,
				"mid": "qT7ywaK"
			}
		}]
	}]
}`

var echoIG = `{
	"object":"instagram",
	"entry": [{
		"id": "12345",
		"messaging": [{
			"recipient": {
				"id": "12345"
			},
			"sender": {
				"id": "5678"
			},
			"timestamp": 1459991487970,
			"message": {
				"is_echo": true,
				"mid": "qT7ywaK"
			}
		}]
	}]
}`

var icebreakerGetStarted = `{
	"object":"instagram",
	"entry": [{
	  "id": "12345",
	  "messaging": [{
			"postback": {
				"title": "icebreaker question",  
				"payload": "get_started"
			},
			"recipient": {
			  "id": "12345"
			},
			"sender": {
			  "id": "5678"
			},
			"timestamp": 1459991487970
	  }],
	  "time": 1459991487970
	}]
}`

var optInUserRef = `{
	"object":"page",
	"entry": [{
	  "id": "12345",
	  "messaging": [{
		  "optin": {
		  	"ref": "optin_ref",
		  	"user_ref": "optin_user_ref"
		  },
		  "recipient": {
		  	"id": "12345"
		  },
		  "sender": {
		  	"id": "5678"
		  },
		  "timestamp": 1459991487970
	  }],
	  "time": 1459991487970
	}]
}`

var optIn = `{
	"object":"page",
	"entry": [{
	  "id": "12345",
	  "messaging": [{
			"optin": {
		 		"ref": "optin_ref"
			},
			"recipient": {
		  	"id": "12345"
			},
			"sender": {
		  	"id": "5678"
			},
			"timestamp": 1459991487970
	  }],
	  "time": 1459991487970
	}]
}`

var postback = `{
	"object":"page",
	"entry": [{
	  "id": "12345",
	  "messaging": [{
			"postback": {
				"title": "postback title",  
				"payload": "postback payload",
				"referral": {
				  "ref": "postback ref",
				  "source": "postback source",
				  "type": "postback type"
				}
			},
			"recipient": {
			  "id": "12345"
			},
			"sender": {
			  "id": "5678"
			},
			"timestamp": 1459991487970
	  }],
	  "time": 1459991487970
	}]
}`

var postbackReferral = `{
	"object":"page",
	"entry": [{
	  "id": "12345",
	  "messaging": [{
			"postback": {
				"title": "postback title",  
				"payload": "get_started",
				"referral": {
				  "ref": "postback ref",
				  "source": "postback source",
				  "type": "postback type",
				  "ad_id": "ad id"
				}
			},
			"recipient": {
			  "id": "12345"
			},
			"sender": {
			  "id": "5678"
			},
			"timestamp": 1459991487970
	  }],
	  "time": 1459991487970
	}]
}`

var postbackGetStarted = `{
	"object":"page",
	"entry": [{
	  "id": "12345",
	  "messaging": [{
			"postback": {
				"title": "postback title",  
				"payload": "get_started"
			},
			"recipient": {
			  "id": "12345"
			},
			"sender": {
			  "id": "5678"
			},
			"timestamp": 1459991487970
	  }],
	  "time": 1459991487970
	}]
}`

var referral = `{
	"object":"page",
	"entry": [{
	  "id": "12345",
	  "messaging": [{
			"referral": {
				"ref": "referral id",
				"ad_id": "ad id",
				"source": "referral source",
				"type": "referral type"
			},
			"recipient": {
			  "id": "12345"
			},
			"sender": {
			  "id": "5678",
			  "user_ref": "5678"
			},
			"timestamp": 1459991487970
	  }],
	  "time": 1459991487970
	}]
}`

var dlr = `{
	"object":"page",
	"entry": [{
	  "id": "12345",
	  "messaging": [{
			"delivery":{
				"mids":[
				   "mid.1458668856218:ed81099e15d3f4f233"
				],
				"watermark":1458668856253,
				"seq":37
			},
			"recipient": {
			  "id": "12345"
			},
			"sender": {
			  "id": "5678"
			},
			"timestamp": 1459991487970
	  }],
	  "time": 1459991487970
	}]
}`

var unsentMsgIG = `{
	"object":"instagram",
	"entry":[
	   {
		  "id":"12345",
		  "time":1459991487970,
		  "messaging":[
			 {
				"sender":{
				   "id":"5678"
				},
				"recipient":{
				   "id":"12345"
				},
				"timestamp":1569262485349,
				"message":{
				   "mid":"external_id",
				   "is_deleted": true
				}
			 }
		  ]
	   }
	]
 }
`

var notPage = `{
	"object":"notpage",
	"entry": [{}]
}`

var notInstagram = `{
	"object":"notinstagram",
	"entry": [{}]
}`

var noEntriesFBA = `{
	"object":"page",
	"entry": []
}`

var noEntriesIG = `{
	"object":"instagram",
	"entry": []
}`

var noMessagingEntriesFBA = `{
	"object":"page",
	"entry": [{
		"id": "12345"
	}]
}`

var noMessagingEntriesIG = `{
	"object":"instagram",
	"entry": [{
		"id": "12345"
	}]
}`

var unknownMessagingEntryFBA = `{
	"object":"page",
	"entry": [{
		"id": "12345",
		"messaging": [{
			"recipient": {
				"id": "12345"
			},
			"sender": {
				"id": "5678"
			},
			"timestamp": 1459991487970
		}]
	}]
}`

var unknownMessagingEntryIG = `{
	"object":"instagram",
	"entry": [{
		"id": "12345",
		"messaging": [{
			"recipient": {
				"id": "12345"
			},
			"sender": {
				"id": "5678"
			},
			"timestamp": 1459991487970
		}]
	}]
}`

var storyMentionIG = `{
	"object":"instagram",
	"entry": [{
	  	"id": "12345",
	  	"messaging": [{
				"message": {
		  			"mid": "external_id",
		  			"attachments":[{
      	      		"type":"story_mention",
      	      		"payload":{
						"url":"https://story-url"
						}
					}]
				},
				"recipient": {
					"id": "12345"
				},
				"sender": {
					"id": "5678"
				},
				"timestamp": 1459991487970
	    }],
	  	"time": 1459991487970
	}]
}`

var notJSON = `blargh`
>>>>>>> 2d19d676

var testCasesFBA = []ChannelHandleTestCase{
	{Label: "Receive Message FBA", URL: "/c/fba/receive", Data: string(courier.ReadFile("./testdata/fba/helloMsgFBA.json")), Status: 200, Response: "Handled", NoQueueErrorCheck: true, NoInvalidChannelCheck: true,
		Text: Sp("Hello World"), URN: Sp("facebook:5678"), ExternalID: Sp("external_id"), Date: Tp(time.Date(2016, 4, 7, 1, 11, 27, 970000000, time.UTC)),
		PrepRequest: addValidSignature},
	{Label: "Receive Invalid Signature", URL: "/c/fba/receive", Data: string(courier.ReadFile("./testdata/fba/helloMsgFBA.json")), Status: 400, Response: "invalid request signature", PrepRequest: addInvalidSignature},

	{Label: "No Duplicate Receive Message", URL: "/c/fba/receive", Data: string(courier.ReadFile("./testdata/fba/duplicateMsgFBA.json")), Status: 200, Response: "Handled",
		Text: Sp("Hello World"), URN: Sp("facebook:5678"), ExternalID: Sp("external_id"), Date: Tp(time.Date(2016, 4, 7, 1, 11, 27, 970000000, time.UTC)),
		PrepRequest: addValidSignature},
	{Label: "Receive Attachment", URL: "/c/fba/receive", Data: string(courier.ReadFile("./testdata/fba/attachmentFBA.json")), Status: 200, Response: "Handled",
		Text: Sp(""), Attachments: []string{"https://image-url/foo.png"}, URN: Sp("facebook:5678"), ExternalID: Sp("external_id"), Date: Tp(time.Date(2016, 4, 7, 1, 11, 27, 970000000, time.UTC)),
		PrepRequest: addValidSignature},

	{Label: "Receive Location", URL: "/c/fba/receive", Data: string(courier.ReadFile("./testdata/fba/locationAttachment.json")), Status: 200, Response: "Handled",
		Text: Sp(""), Attachments: []string{"geo:1.200000,-1.300000"}, URN: Sp("facebook:5678"), ExternalID: Sp("external_id"), Date: Tp(time.Date(2016, 4, 7, 1, 11, 27, 970000000, time.UTC)),
		PrepRequest: addValidSignature},
	{Label: "Receive Thumbs Up", URL: "/c/fba/receive", Data: string(courier.ReadFile("./testdata/fba/thumbsUp.json")), Status: 200, Response: "Handled",
		Text: Sp("👍"), URN: Sp("facebook:5678"), ExternalID: Sp("external_id"), Date: Tp(time.Date(2016, 4, 7, 1, 11, 27, 970000000, time.UTC)),
		PrepRequest: addValidSignature},

	{Label: "Receive OptIn UserRef", URL: "/c/fba/receive", Data: string(courier.ReadFile("./testdata/fba/optInUserRef.json")), Status: 200, Response: "Handled",
		URN: Sp("facebook:ref:optin_user_ref"), Date: Tp(time.Date(2016, 4, 7, 1, 11, 27, 970000000, time.UTC)),
		ChannelEvent: Sp(courier.Referral), ChannelEventExtra: map[string]interface{}{"referrer_id": "optin_ref"},
		PrepRequest: addValidSignature},
	{Label: "Receive OptIn", URL: "/c/fba/receive", Data: string(courier.ReadFile("./testdata/fba/optIn.json")), Status: 200, Response: "Handled",
		URN: Sp("facebook:5678"), Date: Tp(time.Date(2016, 4, 7, 1, 11, 27, 970000000, time.UTC)),
		ChannelEvent: Sp(courier.Referral), ChannelEventExtra: map[string]interface{}{"referrer_id": "optin_ref"},
		PrepRequest: addValidSignature},

	{Label: "Receive Get Started", URL: "/c/fba/receive", Data: string(courier.ReadFile("./testdata/fba/postbackGetStarted.json")), Status: 200, Response: "Handled",
		URN: Sp("facebook:5678"), Date: Tp(time.Date(2016, 4, 7, 1, 11, 27, 970000000, time.UTC)), ChannelEvent: Sp(courier.NewConversation),
		ChannelEventExtra: map[string]interface{}{"title": "postback title", "payload": "get_started"},
		PrepRequest:       addValidSignature},
	{Label: "Receive Referral Postback", URL: "/c/fba/receive", Data: string(courier.ReadFile("./testdata/fba/postback.json")), Status: 200, Response: "Handled",
		URN: Sp("facebook:5678"), Date: Tp(time.Date(2016, 4, 7, 1, 11, 27, 970000000, time.UTC)), ChannelEvent: Sp(courier.Referral),
		ChannelEventExtra: map[string]interface{}{"title": "postback title", "payload": "postback payload", "referrer_id": "postback ref", "source": "postback source", "type": "postback type"},
		PrepRequest:       addValidSignature},
	{Label: "Receive Referral", URL: "/c/fba/receive", Data: string(courier.ReadFile("./testdata/fba/postbackReferral.json")), Status: 200, Response: "Handled",
		URN: Sp("facebook:5678"), Date: Tp(time.Date(2016, 4, 7, 1, 11, 27, 970000000, time.UTC)), ChannelEvent: Sp(courier.Referral),
		ChannelEventExtra: map[string]interface{}{"title": "postback title", "payload": "get_started", "referrer_id": "postback ref", "source": "postback source", "type": "postback type", "ad_id": "ad id"},
		PrepRequest:       addValidSignature},

	{Label: "Receive Referral", URL: "/c/fba/receive", Data: string(courier.ReadFile("./testdata/fba/referral.json")), Status: 200, Response: `"referrer_id":"referral id"`,
		URN: Sp("facebook:5678"), Date: Tp(time.Date(2016, 4, 7, 1, 11, 27, 970000000, time.UTC)), ChannelEvent: Sp(courier.Referral),
		ChannelEventExtra: map[string]interface{}{"referrer_id": "referral id", "source": "referral source", "type": "referral type", "ad_id": "ad id"},
		PrepRequest:       addValidSignature},

	{Label: "Receive DLR", URL: "/c/fba/receive", Data: string(courier.ReadFile("./testdata/fba/dlr.json")), Status: 200, Response: "Handled",
		Date: Tp(time.Date(2016, 4, 7, 1, 11, 27, 970000000, time.UTC)), MsgStatus: Sp(courier.MsgDelivered), ExternalID: Sp("mid.1458668856218:ed81099e15d3f4f233"),
		PrepRequest: addValidSignature},

	{Label: "Different Page", URL: "/c/fba/receive", Data: string(courier.ReadFile("./testdata/fba/differentPageFBA.json")), Status: 200, Response: `"data":[]`, PrepRequest: addValidSignature},
	{Label: "Echo", URL: "/c/fba/receive", Data: string(courier.ReadFile("./testdata/fba/echoFBA.json")), Status: 200, Response: `ignoring echo`, PrepRequest: addValidSignature},
	{Label: "Not Page", URL: "/c/fba/receive", Data: string(courier.ReadFile("./testdata/fba/notPage.json")), Status: 400, Response: "object expected 'page', 'instagram' or 'whatsapp_business_account', found notpage", PrepRequest: addValidSignature},
	{Label: "No Entries", URL: "/c/fba/receive", Data: string(courier.ReadFile("./testdata/fba/noEntriesFBA.json")), Status: 400, Response: "no entries found", PrepRequest: addValidSignature},
	{Label: "No Messaging Entries", URL: "/c/fba/receive", Data: string(courier.ReadFile("./testdata/fba/noMessagingEntriesFBA.json")), Status: 200, Response: "Handled", PrepRequest: addValidSignature},
	{Label: "Unknown Messaging Entry", URL: "/c/fba/receive", Data: string(courier.ReadFile("./testdata/fba/unknownMessagingEntryFBA.json")), Status: 200, Response: "Handled", PrepRequest: addValidSignature},
	{Label: "Not JSON", URL: "/c/fba/receive", Data: "not JSON", Status: 400, Response: "Error", PrepRequest: addValidSignature},
	{Label: "Invalid URN", URL: "/c/fba/receive", Data: string(courier.ReadFile("./testdata/fba/invalidURNFBA.json")), Status: 400, Response: "invalid facebook id", PrepRequest: addValidSignature},
}
var testCasesIG = []ChannelHandleTestCase{
	{Label: "Receive Message", URL: "/c/ig/receive", Data: string(courier.ReadFile("./testdata/ig/helloMsgIG.json")), Status: 200, Response: "Handled", NoQueueErrorCheck: true, NoInvalidChannelCheck: true,
		Text: Sp("Hello World"), URN: Sp("instagram:5678"), ExternalID: Sp("external_id"), Date: Tp(time.Date(2016, 4, 7, 1, 11, 27, 970000000, time.UTC)),
		PrepRequest: addValidSignature},

	{Label: "Receive Invalid Signature", URL: "/c/ig/receive", Data: string(courier.ReadFile("./testdata/ig/helloMsgIG.json")), Status: 400, Response: "invalid request signature", PrepRequest: addInvalidSignature},

	{Label: "No Duplicate Receive Message", URL: "/c/ig/receive", Data: string(courier.ReadFile("./testdata/ig/duplicateMsgIG.json")), Status: 200, Response: "Handled",
		Text: Sp("Hello World"), URN: Sp("instagram:5678"), ExternalID: Sp("external_id"), Date: Tp(time.Date(2016, 4, 7, 1, 11, 27, 970000000, time.UTC)),
		PrepRequest: addValidSignature},

	{Label: "Receive Attachment", URL: "/c/ig/receive", Data: string(courier.ReadFile("./testdata/ig/attachmentIG.json")), Status: 200, Response: "Handled",
		Text: Sp(""), Attachments: []string{"https://image-url/foo.png"}, URN: Sp("instagram:5678"), ExternalID: Sp("external_id"), Date: Tp(time.Date(2016, 4, 7, 1, 11, 27, 970000000, time.UTC)),
		PrepRequest: addValidSignature},

	{Label: "Receive Like Heart", URL: "/c/ig/receive", Data: string(courier.ReadFile("./testdata/ig/like_heart.json")), Status: 200, Response: "Handled",
		Text: Sp(""), URN: Sp("instagram:5678"), ExternalID: Sp("external_id"), Date: Tp(time.Date(2016, 4, 7, 1, 11, 27, 970000000, time.UTC)),
		PrepRequest: addValidSignature},

	{Label: "Receive Icebreaker Get Started", URL: "/c/ig/receive", Data: string(courier.ReadFile("./testdata/ig/icebreakerGetStarted.json")), Status: 200, Response: "Handled",
		URN: Sp("instagram:5678"), Date: Tp(time.Date(2016, 4, 7, 1, 11, 27, 970000000, time.UTC)), ChannelEvent: Sp(courier.NewConversation),
		ChannelEventExtra: map[string]interface{}{"title": "icebreaker question", "payload": "get_started"},
		PrepRequest:       addValidSignature},

<<<<<<< HEAD
	{Label: "Different Page", URL: "/c/ig/receive", Data: string(courier.ReadFile("./testdata/ig/differentPageIG.json")), Status: 200, Response: `"data":[]`, PrepRequest: addValidSignature},
	{Label: "Echo", URL: "/c/ig/receive", Data: string(courier.ReadFile("./testdata/ig/echoIG.json")), Status: 200, Response: `ignoring echo`, PrepRequest: addValidSignature},
	{Label: "No Entries", URL: "/c/ig/receive", Data: string(courier.ReadFile("./testdata/ig/noEntriesIG.json")), Status: 400, Response: "no entries found", PrepRequest: addValidSignature},
	{Label: "Not Instagram", URL: "/c/ig/receive", Data: string(courier.ReadFile("./testdata/ig/notInstagram.json")), Status: 400, Response: "object expected 'page', 'instagram' or 'whatsapp_business_account', found notinstagram", PrepRequest: addValidSignature},
	{Label: "No Messaging Entries", URL: "/c/ig/receive", Data: string(courier.ReadFile("./testdata/ig/noMessagingEntriesIG.json")), Status: 200, Response: "Handled", PrepRequest: addValidSignature},
	{Label: "Unknown Messaging Entry", URL: "/c/ig/receive", Data: string(courier.ReadFile("./testdata/ig/unknownMessagingEntryIG.json")), Status: 200, Response: "Handled", PrepRequest: addValidSignature},
	{Label: "Not JSON", URL: "/c/ig/receive", Data: "not JSON", Status: 400, Response: "Error", PrepRequest: addValidSignature},
	{Label: "Invalid URN", URL: "/c/ig/receive", Data: string(courier.ReadFile("./testdata/ig/invalidURNIG.json")), Status: 400, Response: "invalid instagram id", PrepRequest: addValidSignature},
	{Label: "Story Mention", URL: "/c/ig/receive", Data: string(courier.ReadFile("./testdata/ig/storyMentionIG.json")), Status: 200, Response: `ignoring story_mention`, PrepRequest: addValidSignature},
=======
	{Label: "Different Page", URL: "/c/ig/receive", Data: differentPageIG, Status: 200, Response: `"data":[]`, PrepRequest: addValidSignature},
	{Label: "Echo", URL: "/c/ig/receive", Data: echoIG, Status: 200, Response: `ignoring echo`, PrepRequest: addValidSignature},
	{Label: "No Entries", URL: "/c/ig/receive", Data: noEntriesIG, Status: 400, Response: "no entries found", PrepRequest: addValidSignature},
	{Label: "Not Instagram", URL: "/c/ig/receive", Data: notInstagram, Status: 400, Response: "object expected 'page' or 'instagram', found notinstagram", PrepRequest: addValidSignature},
	{Label: "No Messaging Entries", URL: "/c/ig/receive", Data: noMessagingEntriesIG, Status: 200, Response: "Handled", PrepRequest: addValidSignature},
	{Label: "Unknown Messaging Entry", URL: "/c/ig/receive", Data: unknownMessagingEntryIG, Status: 200, Response: "Handled", PrepRequest: addValidSignature},
	{Label: "Not JSON", URL: "/c/ig/receive", Data: notJSON, Status: 400, Response: "Error", PrepRequest: addValidSignature},
	{Label: "Invalid URN", URL: "/c/ig/receive", Data: invalidURNIG, Status: 400, Response: "invalid instagram id", PrepRequest: addValidSignature},
	{Label: "Story Mention", URL: "/c/ig/receive", Data: storyMentionIG, Status: 200, Response: `ignoring story_mention`, PrepRequest: addValidSignature},
	{Label: "Message unsent", URL: "/c/ig/receive", Data: unsentMsgIG, Status: 200, Response: `msg deleted`, PrepRequest: addValidSignature},
>>>>>>> 2d19d676
}

func addValidSignature(r *http.Request) {
	body, _ := handlers.ReadBody(r, 100000)
	sig, _ := fbCalculateSignature("fb_app_secret", body)
	r.Header.Set(signatureHeader, fmt.Sprintf("sha1=%s", string(sig)))
}

func addInvalidSignature(r *http.Request) {
	r.Header.Set(signatureHeader, "invalidsig")
}

// mocks the call to the Facebook graph API
func buildMockFBGraphFBA(testCases []ChannelHandleTestCase) *httptest.Server {
	server := httptest.NewServer(http.HandlerFunc(func(w http.ResponseWriter, r *http.Request) {
		accessToken := r.URL.Query().Get("access_token")
		defer r.Body.Close()

		// invalid auth token
		if accessToken != "a123" {
			http.Error(w, "invalid auth token", 403)
		}

		// user has a name
		if strings.HasSuffix(r.URL.Path, "1337") {
			w.Write([]byte(`{ "first_name": "John", "last_name": "Doe"}`))
			return
		}
		// no name
		w.Write([]byte(`{ "first_name": "", "last_name": ""}`))
	}))
	graphURL = server.URL

	return server
}

// mocks the call to the Facebook graph API
func buildMockFBGraphIG(testCases []ChannelHandleTestCase) *httptest.Server {
	server := httptest.NewServer(http.HandlerFunc(func(w http.ResponseWriter, r *http.Request) {
		accessToken := r.URL.Query().Get("access_token")
		defer r.Body.Close()

		// invalid auth token
		if accessToken != "a123" {
			http.Error(w, "invalid auth token", 403)
		}

		// user has a name
		if strings.HasSuffix(r.URL.Path, "1337") {
			w.Write([]byte(`{ "name": "John Doe"}`))
			return
		}

		// no name
		w.Write([]byte(`{ "name": ""}`))
	}))
	graphURL = server.URL

	return server
}

func TestDescribeFBA(t *testing.T) {
	fbGraph := buildMockFBGraphFBA(testCasesFBA)
	defer fbGraph.Close()

	handler := newHandler("FBA", "Facebook", false).(courier.URNDescriber)
	tcs := []struct {
		urn      urns.URN
		metadata map[string]string
	}{{"facebook:1337", map[string]string{"name": "John Doe"}},
		{"facebook:4567", map[string]string{"name": ""}},
		{"facebook:ref:1337", map[string]string{}}}

	for _, tc := range tcs {
		metadata, _ := handler.DescribeURN(context.Background(), testChannelsFBA[0], tc.urn)
		assert.Equal(t, metadata, tc.metadata)
	}
}

func TestDescribeIG(t *testing.T) {
	fbGraph := buildMockFBGraphIG(testCasesIG)
	defer fbGraph.Close()

	handler := newHandler("IG", "Instagram", false).(courier.URNDescriber)
	tcs := []struct {
		urn      urns.URN
		metadata map[string]string
	}{{"instagram:1337", map[string]string{"name": "John Doe"}},
		{"instagram:4567", map[string]string{"name": ""}}}

	for _, tc := range tcs {
		metadata, _ := handler.DescribeURN(context.Background(), testChannelsIG[0], tc.urn)
		assert.Equal(t, metadata, tc.metadata)
	}
}

func TestDescribeCWA(t *testing.T) {
	handler := newHandler("CWA", "Cloud API WhatsApp", false).(courier.URNDescriber)

	tcs := []struct {
		urn      urns.URN
		metadata map[string]string
	}{{"whatsapp:1337", map[string]string{}},
		{"whatsapp:4567", map[string]string{}}}

	for _, tc := range tcs {
		metadata, _ := handler.DescribeURN(context.Background(), testChannelsCWA[0], tc.urn)
		assert.Equal(t, metadata, tc.metadata)
	}
}

var cwaReceiveURL = "/c/cwa/receive"

var testCasesCWA = []ChannelHandleTestCase{
	{Label: "Receive Message CWA", URL: cwaReceiveURL, Data: string(courier.ReadFile("./testdata/cwa/helloCWA.json")), Status: 200, Response: "Handled", NoQueueErrorCheck: true, NoInvalidChannelCheck: true,
		Text: Sp("Hello World"), URN: Sp("whatsapp:5678"), ExternalID: Sp("external_id"), Date: Tp(time.Date(2016, 1, 30, 1, 57, 9, 0, time.UTC)),
		PrepRequest: addValidSignature},
	{Label: "Receive Duplicate Valid Message", URL: cwaReceiveURL, Data: string(courier.ReadFile("./testdata/cwa/duplicateCWA.json")), Status: 200, Response: "Handled", NoQueueErrorCheck: true, NoInvalidChannelCheck: true,
		Text: Sp("Hello World"), URN: Sp("whatsapp:5678"), ExternalID: Sp("external_id"), Date: Tp(time.Date(2016, 1, 30, 1, 57, 9, 0, time.UTC)),
		PrepRequest: addValidSignature},

	{Label: "Receive Valid Voice Message", URL: cwaReceiveURL, Data: string(courier.ReadFile("./testdata/cwa/voiceCWA.json")), Status: 200, Response: "Handled", NoQueueErrorCheck: true, NoInvalidChannelCheck: true,
		Text: Sp(""), URN: Sp("whatsapp:5678"), ExternalID: Sp("external_id"), Attachment: Sp("https://foo.bar/attachmentURL_Voice"), Date: Tp(time.Date(2016, 1, 30, 1, 57, 9, 0, time.UTC)),
		PrepRequest: addValidSignature},

	{Label: "Receive Valid Button Message", URL: cwaReceiveURL, Data: string(courier.ReadFile("./testdata/cwa/buttonCWA.json")), Status: 200, Response: "Handled", NoQueueErrorCheck: true, NoInvalidChannelCheck: true,
		Text: Sp("No"), URN: Sp("whatsapp:5678"), ExternalID: Sp("external_id"), Date: Tp(time.Date(2016, 1, 30, 1, 57, 9, 0, time.UTC)),
		PrepRequest: addValidSignature},

	{Label: "Receive Valid Document Message", URL: cwaReceiveURL, Data: string(courier.ReadFile("./testdata/cwa/documentCWA.json")), Status: 200, Response: "Handled", NoQueueErrorCheck: true, NoInvalidChannelCheck: true,
		Text: Sp("80skaraokesonglistartist"), URN: Sp("whatsapp:5678"), ExternalID: Sp("external_id"), Attachment: Sp("https://foo.bar/attachmentURL_Document"), Date: Tp(time.Date(2016, 1, 30, 1, 57, 9, 0, time.UTC)),
		PrepRequest: addValidSignature},
	{Label: "Receive Valid Image Message", URL: cwaReceiveURL, Data: string(courier.ReadFile("./testdata/cwa/imageCWA.json")), Status: 200, Response: "Handled", NoQueueErrorCheck: true, NoInvalidChannelCheck: true,
		Text: Sp("Check out my new phone!"), URN: Sp("whatsapp:5678"), ExternalID: Sp("external_id"), Attachment: Sp("https://foo.bar/attachmentURL_Image"), Date: Tp(time.Date(2016, 1, 30, 1, 57, 9, 0, time.UTC)),
		PrepRequest: addValidSignature},
	{Label: "Receive Valid Video Message", URL: cwaReceiveURL, Data: string(courier.ReadFile("./testdata/cwa/videoCWA.json")), Status: 200, Response: "Handled", NoQueueErrorCheck: true, NoInvalidChannelCheck: true,
		Text: Sp("Check out my new phone!"), URN: Sp("whatsapp:5678"), ExternalID: Sp("external_id"), Attachment: Sp("https://foo.bar/attachmentURL_Video"), Date: Tp(time.Date(2016, 1, 30, 1, 57, 9, 0, time.UTC)),
		PrepRequest: addValidSignature},
	{Label: "Receive Valid Audio Message", URL: cwaReceiveURL, Data: string(courier.ReadFile("./testdata/cwa/audioCWA.json")), Status: 200, Response: "Handled", NoQueueErrorCheck: true, NoInvalidChannelCheck: true,
		Text: Sp("Check out my new phone!"), URN: Sp("whatsapp:5678"), ExternalID: Sp("external_id"), Attachment: Sp("https://foo.bar/attachmentURL_Audio"), Date: Tp(time.Date(2016, 1, 30, 1, 57, 9, 0, time.UTC)),
		PrepRequest: addValidSignature},
	{Label: "Receive Valid Location Message", URL: cwaReceiveURL, Data: string(courier.ReadFile("./testdata/cwa/locationCWA.json")), Status: 200, Response: `"type":"msg"`,
		Text: Sp(""), Attachment: Sp("geo:0.000000,1.000000"), URN: Sp("whatsapp:5678"), ExternalID: Sp("external_id"), Date: Tp(time.Date(2016, 1, 30, 1, 57, 9, 0, time.UTC)),
		PrepRequest: addValidSignature},

	{Label: "Receive Invalid JSON", URL: cwaReceiveURL, Data: "not json", Status: 400, Response: "unable to parse", PrepRequest: addValidSignature},
	{Label: "Receive Invalid JSON", URL: cwaReceiveURL, Data: string(courier.ReadFile("./testdata/cwa/invalidFrom.json")), Status: 400, Response: "invalid whatsapp id", PrepRequest: addValidSignature},
	{Label: "Receive Invalid JSON", URL: cwaReceiveURL, Data: string(courier.ReadFile("./testdata/cwa/invalidTimestamp.json")), Status: 400, Response: "invalid timestamp", PrepRequest: addValidSignature},

	{Label: "Receive Valid Status", URL: cwaReceiveURL, Data: string(courier.ReadFile("./testdata/cwa/validStatusCWA.json")), Status: 200, Response: `"type":"status"`,
		MsgStatus: Sp("S"), ExternalID: Sp("external_id"), PrepRequest: addValidSignature},
	{Label: "Receive Invalid Status", URL: cwaReceiveURL, Data: string(courier.ReadFile("./testdata/cwa/invalidStatusCWA.json")), Status: 400, Response: `"unknown status: in_orbit"`, PrepRequest: addValidSignature},
	{Label: "Receive Ignore Status", URL: cwaReceiveURL, Data: string(courier.ReadFile("./testdata/cwa/ignoreStatusCWA.json")), Status: 200, Response: `"ignoring status: deleted"`, PrepRequest: addValidSignature},
}

func TestHandler(t *testing.T) {
	server := httptest.NewServer(http.HandlerFunc(func(w http.ResponseWriter, r *http.Request) {
		accessToken := r.Header.Get("Authorization")
		defer r.Body.Close()

		// invalid auth token
		if accessToken != "Bearer a123" {
			fmt.Printf("Access token: %s\n", accessToken)
			http.Error(w, "invalid auth token", 403)
			return
		}

		if strings.HasSuffix(r.URL.Path, "image") {
			w.Write([]byte(`{"url": "https://foo.bar/attachmentURL_Image"}`))
			return
		}

		if strings.HasSuffix(r.URL.Path, "audio") {
			w.Write([]byte(`{"url": "https://foo.bar/attachmentURL_Audio"}`))
			return
		}

		if strings.HasSuffix(r.URL.Path, "voice") {
			w.Write([]byte(`{"url": "https://foo.bar/attachmentURL_Voice"}`))
			return
		}

		if strings.HasSuffix(r.URL.Path, "video") {
			w.Write([]byte(`{"url": "https://foo.bar/attachmentURL_Video"}`))
			return
		}

		if strings.HasSuffix(r.URL.Path, "document") {
			w.Write([]byte(`{"url": "https://foo.bar/attachmentURL_Document"}`))
			return
		}

		// valid token
		w.Write([]byte(`{"url": "https://foo.bar/attachmentURL"}`))

	}))
	graphURL = server.URL

	RunChannelTestCases(t, testChannelsCWA, newHandler("CWA", "Cloud API WhatsApp", false), testCasesCWA)
	RunChannelTestCases(t, testChannelsFBA, newHandler("FBA", "Facebook", false), testCasesFBA)
	RunChannelTestCases(t, testChannelsIG, newHandler("IG", "Instagram", false), testCasesIG)
}

func BenchmarkHandler(b *testing.B) {
	fbService := buildMockFBGraphFBA(testCasesFBA)

	RunChannelBenchmarks(b, testChannelsFBA, newHandler("FBA", "Facebook", false), testCasesFBA)
	fbService.Close()

	fbServiceIG := buildMockFBGraphIG(testCasesIG)

	RunChannelBenchmarks(b, testChannelsIG, newHandler("IG", "Instagram", false), testCasesIG)
	fbServiceIG.Close()
}

func TestVerify(t *testing.T) {

	RunChannelTestCases(t, testChannelsFBA, newHandler("FBA", "Facebook", false), []ChannelHandleTestCase{
		{Label: "Valid Secret", URL: "/c/fba/receive?hub.mode=subscribe&hub.verify_token=fb_webhook_secret&hub.challenge=yarchallenge", Status: 200,
			Response: "yarchallenge", NoQueueErrorCheck: true, NoInvalidChannelCheck: true},
		{Label: "Verify No Mode", URL: "/c/fba/receive", Status: 400, Response: "unknown request"},
		{Label: "Verify No Secret", URL: "/c/fba/receive?hub.mode=subscribe", Status: 400, Response: "token does not match secret"},
		{Label: "Invalid Secret", URL: "/c/fba/receive?hub.mode=subscribe&hub.verify_token=blah", Status: 400, Response: "token does not match secret"},
		{Label: "Valid Secret", URL: "/c/fba/receive?hub.mode=subscribe&hub.verify_token=fb_webhook_secret&hub.challenge=yarchallenge", Status: 200, Response: "yarchallenge"},
	})

	RunChannelTestCases(t, testChannelsIG, newHandler("IG", "Instagram", false), []ChannelHandleTestCase{
		{Label: "Valid Secret", URL: "/c/ig/receive?hub.mode=subscribe&hub.verify_token=fb_webhook_secret&hub.challenge=yarchallenge", Status: 200,
			Response: "yarchallenge", NoQueueErrorCheck: true, NoInvalidChannelCheck: true},
		{Label: "Verify No Mode", URL: "/c/ig/receive", Status: 400, Response: "unknown request"},
		{Label: "Verify No Secret", URL: "/c/ig/receive?hub.mode=subscribe", Status: 400, Response: "token does not match secret"},
		{Label: "Invalid Secret", URL: "/c/ig/receive?hub.mode=subscribe&hub.verify_token=blah", Status: 400, Response: "token does not match secret"},
		{Label: "Valid Secret", URL: "/c/ig/receive?hub.mode=subscribe&hub.verify_token=fb_webhook_secret&hub.challenge=yarchallenge", Status: 200, Response: "yarchallenge"},
	})

}

// setSendURL takes care of setting the send_url to our test server host
func setSendURL(s *httptest.Server, h courier.ChannelHandler, c courier.Channel, m courier.Msg) {
	sendURL = s.URL
	graphURL = s.URL
}

var SendTestCasesFBA = []ChannelSendTestCase{
	{Label: "Plain Send",
		Text: "Simple Message", URN: "facebook:12345",
		Status: "W", ExternalID: "mid.133",
		ResponseBody: `{"message_id": "mid.133"}`, ResponseStatus: 200,
		RequestBody: `{"messaging_type":"UPDATE","recipient":{"id":"12345"},"message":{"text":"Simple Message"}}`,
		SendPrep:    setSendURL},
	{Label: "Plain Response",
		Text: "Simple Message", URN: "facebook:12345",
		Status: "W", ExternalID: "mid.133", ResponseToExternalID: "23526",
		ResponseBody: `{"message_id": "mid.133"}`, ResponseStatus: 200,
		RequestBody: `{"messaging_type":"RESPONSE","recipient":{"id":"12345"},"message":{"text":"Simple Message"}}`,
		SendPrep:    setSendURL},
	{Label: "Plain Send using ref URN",
		Text: "Simple Message", URN: "facebook:ref:67890",
		ContactURNs: map[string]bool{"facebook:12345": true, "ext:67890": true, "facebook:ref:67890": false},
		Status:      "W", ExternalID: "mid.133",
		ResponseBody: `{"message_id": "mid.133", "recipient_id": "12345"}`, ResponseStatus: 200,
		RequestBody: `{"messaging_type":"UPDATE","recipient":{"user_ref":"67890"},"message":{"text":"Simple Message"}}`,
		SendPrep:    setSendURL},
	{Label: "Quick Reply",
		Text: "Are you happy?", URN: "facebook:12345", QuickReplies: []string{"Yes", "No"},
		Status: "W", ExternalID: "mid.133",
		ResponseBody: `{"message_id": "mid.133"}`, ResponseStatus: 200,
		RequestBody: `{"messaging_type":"UPDATE","recipient":{"id":"12345"},"message":{"text":"Are you happy?","quick_replies":[{"title":"Yes","payload":"Yes","content_type":"text"},{"title":"No","payload":"No","content_type":"text"}]}}`,
		SendPrep:    setSendURL},
	{Label: "Long Message",
		Text: "This is a long message which spans more than one part, what will actually be sent in the end if we exceed the max length?",
		URN:  "facebook:12345", QuickReplies: []string{"Yes", "No"}, Topic: "account",
		Status: "W", ExternalID: "mid.133",
		ResponseBody: `{"message_id": "mid.133"}`, ResponseStatus: 200,
		RequestBody: `{"messaging_type":"MESSAGE_TAG","tag":"ACCOUNT_UPDATE","recipient":{"id":"12345"},"message":{"text":"we exceed the max length?","quick_replies":[{"title":"Yes","payload":"Yes","content_type":"text"},{"title":"No","payload":"No","content_type":"text"}]}}`,
		SendPrep:    setSendURL},
	{Label: "Send Photo",
		URN: "facebook:12345", Attachments: []string{"image/jpeg:https://foo.bar/image.jpg"},
		Status: "W", ExternalID: "mid.133",
		ResponseBody: `{"message_id": "mid.133"}`, ResponseStatus: 200,
		RequestBody: `{"messaging_type":"UPDATE","recipient":{"id":"12345"},"message":{"attachment":{"type":"image","payload":{"url":"https://foo.bar/image.jpg","is_reusable":true}}}}`,
		SendPrep:    setSendURL},
	{Label: "Send caption and photo with Quick Reply",
		Text: "This is some text.",
		URN:  "facebook:12345", Attachments: []string{"image/jpeg:https://foo.bar/image.jpg"},
		QuickReplies: []string{"Yes", "No"}, Topic: "event",
		Status: "W", ExternalID: "mid.133",
		ResponseBody: `{"message_id": "mid.133"}`, ResponseStatus: 200,
		RequestBody: `{"messaging_type":"MESSAGE_TAG","tag":"CONFIRMED_EVENT_UPDATE","recipient":{"id":"12345"},"message":{"text":"This is some text.","quick_replies":[{"title":"Yes","payload":"Yes","content_type":"text"},{"title":"No","payload":"No","content_type":"text"}]}}`,
		SendPrep:    setSendURL},
	{Label: "Send Document",
		URN: "facebook:12345", Attachments: []string{"application/pdf:https://foo.bar/document.pdf"},
		Status: "W", ExternalID: "mid.133",
		ResponseBody: `{"message_id": "mid.133"}`, ResponseStatus: 200,
		RequestBody: `{"messaging_type":"UPDATE","recipient":{"id":"12345"},"message":{"attachment":{"type":"file","payload":{"url":"https://foo.bar/document.pdf","is_reusable":true}}}}`,
		SendPrep:    setSendURL},
	{Label: "ID Error",
		Text: "ID Error", URN: "facebook:12345",
		Status:       "E",
		ResponseBody: `{ "is_error": true }`, ResponseStatus: 200,
		SendPrep: setSendURL},
	{Label: "Error",
		Text: "Error", URN: "facebook:12345",
		Status:       "E",
		ResponseBody: `{ "is_error": true }`, ResponseStatus: 403,
		SendPrep: setSendURL},
}

var SendTestCasesIG = []ChannelSendTestCase{
	{Label: "Plain Send",
		Text: "Simple Message", URN: "instagram:12345",
		Status: "W", ExternalID: "mid.133",
		ResponseBody: `{"message_id": "mid.133"}`, ResponseStatus: 200,
		RequestBody: `{"messaging_type":"UPDATE","recipient":{"id":"12345"},"message":{"text":"Simple Message"}}`,
		SendPrep:    setSendURL},
	{Label: "Plain Response",
		Text: "Simple Message", URN: "instagram:12345",
		Status: "W", ExternalID: "mid.133", ResponseToExternalID: "23526",
		ResponseBody: `{"message_id": "mid.133"}`, ResponseStatus: 200,
		RequestBody: `{"messaging_type":"RESPONSE","recipient":{"id":"12345"},"message":{"text":"Simple Message"}}`,
		SendPrep:    setSendURL},
	{Label: "Quick Reply",
		Text: "Are you happy?", URN: "instagram:12345", QuickReplies: []string{"Yes", "No"},
		Status: "W", ExternalID: "mid.133",
		ResponseBody: `{"message_id": "mid.133"}`, ResponseStatus: 200,
		RequestBody: `{"messaging_type":"UPDATE","recipient":{"id":"12345"},"message":{"text":"Are you happy?","quick_replies":[{"title":"Yes","payload":"Yes","content_type":"text"},{"title":"No","payload":"No","content_type":"text"}]}}`,
		SendPrep:    setSendURL},
	{Label: "Long Message",
		Text: "This is a long message which spans more than one part, what will actually be sent in the end if we exceed the max length?",
		URN:  "instagram:12345", QuickReplies: []string{"Yes", "No"}, Topic: "agent",
		Status: "W", ExternalID: "mid.133",
		ResponseBody: `{"message_id": "mid.133"}`, ResponseStatus: 200,
		RequestBody: `{"messaging_type":"MESSAGE_TAG","tag":"HUMAN_AGENT","recipient":{"id":"12345"},"message":{"text":"we exceed the max length?","quick_replies":[{"title":"Yes","payload":"Yes","content_type":"text"},{"title":"No","payload":"No","content_type":"text"}]}}`,
		SendPrep:    setSendURL},
	{Label: "Send Photo",
		URN: "instagram:12345", Attachments: []string{"image/jpeg:https://foo.bar/image.jpg"},
		Status: "W", ExternalID: "mid.133",
		ResponseBody: `{"message_id": "mid.133"}`, ResponseStatus: 200,
		RequestBody: `{"messaging_type":"UPDATE","recipient":{"id":"12345"},"message":{"attachment":{"type":"image","payload":{"url":"https://foo.bar/image.jpg","is_reusable":true}}}}`,
		SendPrep:    setSendURL},
	{Label: "Send caption and photo with Quick Reply",
		Text: "This is some text.",
		URN:  "instagram:12345", Attachments: []string{"image/jpeg:https://foo.bar/image.jpg"},
		QuickReplies: []string{"Yes", "No"},
		Status:       "W", ExternalID: "mid.133",
		ResponseBody: `{"message_id": "mid.133"}`, ResponseStatus: 200,
		RequestBody: `{"messaging_type":"UPDATE","recipient":{"id":"12345"},"message":{"text":"This is some text.","quick_replies":[{"title":"Yes","payload":"Yes","content_type":"text"},{"title":"No","payload":"No","content_type":"text"}]}}`,
		SendPrep:    setSendURL},
	{Label: "Tag Human Agent",
		Text: "Simple Message", URN: "instagram:12345",
		Status: "W", ExternalID: "mid.133", Topic: "agent",
		ResponseBody: `{"message_id": "mid.133"}`, ResponseStatus: 200,
		RequestBody: `{"messaging_type":"MESSAGE_TAG","tag":"HUMAN_AGENT","recipient":{"id":"12345"},"message":{"text":"Simple Message"}}`,
		SendPrep:    setSendURL},
	{Label: "Send Document",
		URN: "instagram:12345", Attachments: []string{"application/pdf:https://foo.bar/document.pdf"},
		Status: "W", ExternalID: "mid.133",
		ResponseBody: `{"message_id": "mid.133"}`, ResponseStatus: 200,
		RequestBody: `{"messaging_type":"UPDATE","recipient":{"id":"12345"},"message":{"attachment":{"type":"file","payload":{"url":"https://foo.bar/document.pdf","is_reusable":true}}}}`,
		SendPrep:    setSendURL},
	{Label: "ID Error",
		Text: "ID Error", URN: "instagram:12345",
		Status:       "E",
		ResponseBody: `{ "is_error": true }`, ResponseStatus: 200,
		SendPrep: setSendURL},
	{Label: "Error",
		Text: "Error", URN: "instagram:12345",
		Status:       "E",
		ResponseBody: `{ "is_error": true }`, ResponseStatus: 403,
		SendPrep: setSendURL},
}

var SendTestCasesCWA = []ChannelSendTestCase{
	{Label: "Plain Send",
		Text: "Simple Message", URN: "whatsapp:250788123123", Path: "/12345_ID/messages",
		Status: "W", ExternalID: "157b5e14568e8",
		ResponseBody: `{ "messages": [{"id": "157b5e14568e8"}] }`, ResponseStatus: 201,
		RequestBody: `{"messaging_product":"whatsapp","preview_url":false,"recipient_type":"individual","to":"250788123123","type":"text","text":{"body":"Simple Message"}}`,
		SendPrep:    setSendURL},
	{Label: "Unicode Send",
		Text: "☺", URN: "whatsapp:250788123123", Path: "/12345_ID/messages",
		Status: "W", ExternalID: "157b5e14568e8",
		ResponseBody: `{ "messages": [{"id": "157b5e14568e8"}] }`, ResponseStatus: 201,
		RequestBody: `{"messaging_product":"whatsapp","preview_url":false,"recipient_type":"individual","to":"250788123123","type":"text","text":{"body":"☺"}}`,
		SendPrep:    setSendURL},
	{Label: "Audio Send",
		Text:   "audio caption",
		URN:    "whatsapp:250788123123",
		Status: "W", ExternalID: "157b5e14568e8",
		Attachments: []string{"audio/mpeg:https://foo.bar/audio.mp3"},
		Responses: map[MockedRequest]MockedResponse{
			MockedRequest{
				Method: "POST",
				Path:   "/12345_ID/messages",
				Body:   `{"messaging_product":"whatsapp","preview_url":false,"recipient_type":"individual","to":"250788123123","type":"audio","audio":{"link":"https://foo.bar/audio.mp3"}}`,
			}: MockedResponse{
				Status: 201,
				Body:   `{ "messages": [{"id": "157b5e14568e8"}] }`,
			},
			MockedRequest{
				Method: "POST",
				Path:   "/12345_ID/messages",
				Body:   `{"messaging_product":"whatsapp","preview_url":false,"recipient_type":"individual","to":"250788123123","type":"text","text":{"body":"audio caption"}}`,
			}: MockedResponse{
				Status: 201,
				Body:   `{ "messages": [{"id": "157b5e14568e8"}] }`,
			},
		},
		SendPrep: setSendURL},
	{Label: "Document Send",
		Text:   "document caption",
		URN:    "whatsapp:250788123123",
		Status: "W", ExternalID: "157b5e14568e8",
		Attachments: []string{"application/pdf:https://foo.bar/document.pdf"},
		Responses: map[MockedRequest]MockedResponse{
			MockedRequest{
				Method: "POST",
				Path:   "/12345_ID/messages",
				Body:   `{"messaging_product":"whatsapp","preview_url":false,"recipient_type":"individual","to":"250788123123","type":"document","document":{"link":"https://foo.bar/document.pdf"}}`,
			}: MockedResponse{
				Status: 201,
				Body:   `{ "messages": [{"id": "157b5e14568e8"}] }`,
			},
			MockedRequest{
				Method: "POST",
				Path:   "/12345_ID/messages",
				Body:   `{"messaging_product":"whatsapp","preview_url":false,"recipient_type":"individual","to":"250788123123","type":"text","text":{"body":"document caption"}}`,
			}: MockedResponse{
				Status: 201,
				Body:   `{ "messages": [{"id": "157b5e14568e8"}] }`,
			},
		},
		SendPrep: setSendURL},

	{Label: "Image Send",
		Text:   "document caption",
		URN:    "whatsapp:250788123123",
		Status: "W", ExternalID: "157b5e14568e8",
		Attachments: []string{"image/jpeg:https://foo.bar/image.jpg"},
		Responses: map[MockedRequest]MockedResponse{
			MockedRequest{
				Method: "POST",
				Path:   "/12345_ID/messages",
				Body:   `{"messaging_product":"whatsapp","preview_url":false,"recipient_type":"individual","to":"250788123123","type":"image","image":{"link":"https://foo.bar/image.jpg"}}`,
			}: MockedResponse{
				Status: 201,
				Body:   `{ "messages": [{"id": "157b5e14568e8"}] }`,
			},
			MockedRequest{
				Method: "POST",
				Path:   "/12345_ID/messages",
				Body:   `{"messaging_product":"whatsapp","preview_url":false,"recipient_type":"individual","to":"250788123123","type":"text","text":{"body":"document caption"}}`,
			}: MockedResponse{
				Status: 201,
				Body:   `{ "messages": [{"id": "157b5e14568e8"}] }`,
			},
		},
		SendPrep: setSendURL},
	{Label: "Video Send",
		Text:   "video caption",
		URN:    "whatsapp:250788123123",
		Status: "W", ExternalID: "157b5e14568e8",
		Attachments: []string{"video/mp4:https://foo.bar/video.mp4"},
		Responses: map[MockedRequest]MockedResponse{
			MockedRequest{
				Method: "POST",
				Path:   "/12345_ID/messages",
				Body:   `{"messaging_product":"whatsapp","preview_url":false,"recipient_type":"individual","to":"250788123123","type":"video","video":{"link":"https://foo.bar/video.mp4"}}`,
			}: MockedResponse{
				Status: 201,
				Body:   `{ "messages": [{"id": "157b5e14568e8"}] }`,
			},
			MockedRequest{
				Method: "POST",
				Path:   "/12345_ID/messages",
				Body:   `{"messaging_product":"whatsapp","preview_url":false,"recipient_type":"individual","to":"250788123123","type":"text","text":{"body":"video caption"}}`,
			}: MockedResponse{
				Status: 201,
				Body:   `{ "messages": [{"id": "157b5e14568e8"}] }`,
			},
		},
		SendPrep: setSendURL},

	{Label: "Template Send",
		Text:   "templated message",
		URN:    "whatsapp:250788123123",
		Status: "W", ExternalID: "157b5e14568e8",
		Metadata:     json.RawMessage(`{ "templating": { "template": { "name": "revive_issue", "uuid": "171f8a4d-f725-46d7-85a6-11aceff0bfe3" }, "language": "eng", "variables": ["Chef", "tomorrow"]}}`),
		ResponseBody: `{ "messages": [{"id": "157b5e14568e8"}] }`, ResponseStatus: 200,
		RequestBody: `{"messaging_product":"whatsapp","preview_url":false,"recipient_type":"individual","to":"250788123123","type":"template","template":{"name":"revive_issue","language":{"policy":"deterministic","code":"en"},"components":[{"type":"body","sub_type":"","index":"","parameters":[{"type":"text","text":"Chef"},{"type":"text","text":"tomorrow"}]}]}}`,
		SendPrep:    setSendURL,
	},

	{Label: "Template Country Language",
		Text:   "templated message",
		URN:    "whatsapp:250788123123",
		Status: "W", ExternalID: "157b5e14568e8",
		Metadata:     json.RawMessage(`{ "templating": { "template": { "name": "revive_issue", "uuid": "171f8a4d-f725-46d7-85a6-11aceff0bfe3" }, "language": "eng", "country": "US", "variables": ["Chef", "tomorrow"]}}`),
		ResponseBody: `{ "messages": [{"id": "157b5e14568e8"}] }`, ResponseStatus: 200,
		RequestBody: `{"messaging_product":"whatsapp","preview_url":false,"recipient_type":"individual","to":"250788123123","type":"template","template":{"name":"revive_issue","language":{"policy":"deterministic","code":"en_US"},"components":[{"type":"body","sub_type":"","index":"","parameters":[{"type":"text","text":"Chef"},{"type":"text","text":"tomorrow"}]}]}}`,
		SendPrep:    setSendURL,
	},
	{Label: "Template Invalid Language",
		Text: "templated message", URN: "whatsapp:250788123123",
		Error:    `unable to decode template: {"templating": { "template": { "name": "revive_issue", "uuid": "8ca114b4-bee2-4d3b-aaf1-9aa6b48d41e8" }, "language": "bnt", "variables": ["Chef", "tomorrow"]}} for channel: 8eb23e93-5ecb-45ba-b726-3b064e0c56ab: unable to find mapping for language: bnt`,
		Metadata: json.RawMessage(`{"templating": { "template": { "name": "revive_issue", "uuid": "8ca114b4-bee2-4d3b-aaf1-9aa6b48d41e8" }, "language": "bnt", "variables": ["Chef", "tomorrow"]}}`),
	},
	{Label: "Interactive Button Message Send",
		Text: "Interactive Button Msg", URN: "whatsapp:250788123123", QuickReplies: []string{"BUTTON1"},
		Status: "W", ExternalID: "157b5e14568e8",
		ResponseBody: `{ "messages": [{"id": "157b5e14568e8"}] }`, ResponseStatus: 201,
		RequestBody: `{"messaging_product":"whatsapp","preview_url":false,"recipient_type":"individual","to":"250788123123","type":"interactive","interactive":{"type":"button","body":{"text":"Interactive Button Msg"},"action":{"buttons":[{"type":"reply","reply":{"id":"0","title":"BUTTON1"}}]}}}`,
		SendPrep:    setSendURL},
	{Label: "Interactive List Message Send",
		Text: "Interactive List Msg", URN: "whatsapp:250788123123", QuickReplies: []string{"ROW1", "ROW2", "ROW3", "ROW4"},
		Status: "W", ExternalID: "157b5e14568e8",
		ResponseBody: `{ "messages": [{"id": "157b5e14568e8"}] }`, ResponseStatus: 201,
		RequestBody: `{"messaging_product":"whatsapp","preview_url":false,"recipient_type":"individual","to":"250788123123","type":"interactive","interactive":{"type":"list","body":{"text":"Interactive List Msg"},"action":{"button":"Menu","sections":[{"rows":[{"id":"0","title":"ROW1"},{"id":"1","title":"ROW2"},{"id":"2","title":"ROW3"},{"id":"3","title":"ROW4"}]}]}}}`,
		SendPrep:    setSendURL},
	{Label: "Interactive Button Message Send with attachment",
		Text: "Interactive Button Msg", URN: "whatsapp:250788123123", QuickReplies: []string{"BUTTON1"},
		Status: "W", ExternalID: "157b5e14568e8",
		Attachments: []string{"image/jpeg:https://foo.bar/image.jpg"},
		Responses: map[MockedRequest]MockedResponse{
			MockedRequest{
				Method: "POST",
				Path:   "/12345_ID/messages",
				Body:   `{"messaging_product":"whatsapp","preview_url":false,"recipient_type":"individual","to":"250788123123","type":"image","image":{"link":"https://foo.bar/image.jpg"}}`,
			}: MockedResponse{
				Status: 201,
				Body:   `{ "messages": [{"id": "157b5e14568e8"}] }`,
			},
			MockedRequest{
				Method: "POST",
				Path:   "/12345_ID/messages",
				Body:   `{"messaging_product":"whatsapp","preview_url":false,"recipient_type":"individual","to":"250788123123","type":"interactive","interactive":{"type":"button","body":{"text":"Interactive Button Msg"},"action":{"buttons":[{"type":"reply","reply":{"id":"0","title":"BUTTON1"}}]}}}`,
			}: MockedResponse{
				Status: 201,
				Body:   `{ "messages": [{"id": "157b5e14568e8"}] }`,
			},
		},
		SendPrep: setSendURL},
	{Label: "Interactive List Message Send with attachment",
		Text: "Interactive List Msg", URN: "whatsapp:250788123123", QuickReplies: []string{"ROW1", "ROW2", "ROW3", "ROW4"},
		Status: "W", ExternalID: "157b5e14568e8",
		Attachments: []string{"image/jpeg:https://foo.bar/image.jpg"},
		Responses: map[MockedRequest]MockedResponse{
			MockedRequest{
				Method: "POST",
				Path:   "/12345_ID/messages",
				Body:   `{"messaging_product":"whatsapp","preview_url":false,"recipient_type":"individual","to":"250788123123","type":"image","image":{"link":"https://foo.bar/image.jpg"}}`,
			}: MockedResponse{
				Status: 201,
				Body:   `{ "messages": [{"id": "157b5e14568e8"}] }`,
			},
			MockedRequest{
				Method: "POST",
				Path:   "/12345_ID/messages",
				Body:   `{"messaging_product":"whatsapp","preview_url":false,"recipient_type":"individual","to":"250788123123","type":"interactive","interactive":{"type":"list","body":{"text":"Interactive List Msg"},"action":{"button":"Menu","sections":[{"rows":[{"id":"0","title":"ROW1"},{"id":"1","title":"ROW2"},{"id":"2","title":"ROW3"},{"id":"3","title":"ROW4"}]}]}}}`,
			}: MockedResponse{
				Status: 201,
				Body:   `{ "messages": [{"id": "157b5e14568e8"}] }`,
			},
		},
		SendPrep: setSendURL},
}

func TestSending(t *testing.T) {
	// shorter max msg length for testing
	maxMsgLength = 100
	var ChannelFBA = courier.NewMockChannel("8eb23e93-5ecb-45ba-b726-3b064e0c56ab", "FBA", "12345", "", map[string]interface{}{courier.ConfigAuthToken: "a123"})
	var ChannelIG = courier.NewMockChannel("8eb23e93-5ecb-45ba-b726-3b064e0c56ab", "IG", "12345", "", map[string]interface{}{courier.ConfigAuthToken: "a123"})
	var ChannelCWA = courier.NewMockChannel("8eb23e93-5ecb-45ba-b726-3b064e0c56ab", "CWA", "12345", "", map[string]interface{}{courier.ConfigAuthToken: "a123", configCWAPhoneNumberID: "12345_ID"})
	RunChannelSendTestCases(t, ChannelFBA, newHandler("FBA", "Facebook", false), SendTestCasesFBA, nil)
	RunChannelSendTestCases(t, ChannelIG, newHandler("IG", "Instagram", false), SendTestCasesIG, nil)
	RunChannelSendTestCases(t, ChannelCWA, newHandler("CWA", "Cloud API WhatsApp", false), SendTestCasesCWA, nil)
}

func TestSigning(t *testing.T) {
	tcs := []struct {
		Body      string
		Signature string
	}{
		{
			"hello world",
			"308de7627fe19e92294c4572a7f831bc1002809d",
		},
		{
			"hello world2",
			"ab6f902b58b9944032d4a960f470d7a8ebfd12b7",
		},
	}

	for i, tc := range tcs {
		sig, err := fbCalculateSignature("sesame", []byte(tc.Body))
		assert.NoError(t, err)
		assert.Equal(t, tc.Signature, sig, "%d: mismatched signature", i)
	}
}<|MERGE_RESOLUTION|>--- conflicted
+++ resolved
@@ -25,680 +25,9 @@
 	courier.NewMockChannel("8eb23e93-5ecb-45ba-b726-3b064e0c568c", "IG", "12345", "", map[string]interface{}{courier.ConfigAuthToken: "a123"}),
 }
 
-<<<<<<< HEAD
 var testChannelsCWA = []courier.Channel{
 	courier.NewMockChannel("8eb23e93-5ecb-45ba-b726-3b064e0c568c", "CWA", "12345", "", map[string]interface{}{courier.ConfigAuthToken: "a123"}),
 }
-=======
-var helloMsgFBA = `{
-	"object":"page",
-	"entry": [{
-	  "id": "12345",
-	  "messaging": [{
-			"message": {
-			  "text": "Hello World",
-			  "mid": "external_id"
-			},
-			"recipient": {
-			  "id": "12345"
-			},
-			"sender": {
-			  "id": "5678"
-			},
-			"timestamp": 1459991487970
-	  }],
-	  "time": 1459991487970
-	}]
-}`
-
-var helloMsgIG = `{
-	"object":"instagram",
-	"entry": [{
-	  "id": "12345",
-	  "messaging": [{
-			"message": {
-			  "text": "Hello World",
-			  "mid": "external_id"
-			},
-			"recipient": {
-			  "id": "12345"
-			},
-			"sender": {
-			  "id": "5678"
-			},
-			"timestamp": 1459991487970
-	  }],
-	  "time": 1459991487970
-	}]
-}`
-
-var duplicateMsgFBA = `{
-	"object":"page",
-	"entry": [{
-	  "id": "12345",
-	  "messaging": [{
-			"message": {
-			  "text": "Hello World",
-			  "mid": "external_id"
-			},
-			"recipient": {
-			  "id": "12345"
-			},
-			"sender": {
-			  "id": "5678"
-			},
-			"timestamp": 1459991487970
-	  }],
-	  "time": 1459991487970
-	},
-	{
-	  "id": "12345",
-	  "messaging": [{
-			"message": {
-			  "text": "Hello World",
-			  "mid": "external_id"
-			},
-			"recipient": {
-			  "id": "12345"
-			},
-			"sender": {
-			  "id": "5678"
-			},
-			"timestamp": 1459991487970
-	  }],
-	  "time": 1459991487970
-	}]
-}`
-
-var duplicateMsgIG = `{
-	"object":"instagram",
-	"entry": [{
-	  "id": "12345",
-	  "messaging": [{
-			"message": {
-			  "text": "Hello World",
-			  "mid": "external_id"
-			},
-			"recipient": {
-			  "id": "12345"
-			},
-			"sender": {
-			  "id": "5678"
-			},
-			"timestamp": 1459991487970
-	  }],
-	  "time": 1459991487970
-	},
-	{
-	  "id": "12345",
-	  "messaging": [{
-			"message": {
-			  "text": "Hello World",
-			  "mid": "external_id"
-			},
-			"recipient": {
-			  "id": "12345"
-			},
-			"sender": {
-			  "id": "5678"
-			},
-			"timestamp": 1459991487970
-	  }],
-	  "time": 1459991487970
-	}]
-}`
-
-var invalidURNFBA = `{
-	"object":"page",
-	"entry": [{
-	  "id": "12345",
-	  "messaging": [{
-			"message": {
-			  "text": "Hello World",
-			  "mid": "external_id"
-			},
-			"recipient": {
-			  "id": "12345"
-			},
-			"sender": {
-			  "id": "abc5678"
-			},
-			"timestamp": 1459991487970
-	  }],
-	  "time": 1459991487970
-	}]
-}`
-
-var invalidURNIG = `{
-	"object":"instagram",
-	"entry": [{
-	  "id": "12345",
-	  "messaging": [{
-			"message": {
-			  "text": "Hello World",
-			  "mid": "external_id"
-			},
-			"recipient": {
-			  "id": "12345"
-			},
-			"sender": {
-			  "id": "abc5678"
-			},
-			"timestamp": 1459991487970
-	  }],
-	  "time": 1459991487970
-	}]
-}`
-
-var attachmentFBA = `{
-	"object":"page",
-	"entry": [{
-	  	"id": "12345",
-	  	"messaging": [{
-				"message": {
-		  			"mid": "external_id",
-		  			"attachments":[{
-      	      		"type":"image",
-      	      		"payload":{
-						   "url":"https://image-url/foo.png"
-						}
-					}]
-				},
-				"recipient": {
-					"id": "12345"
-				},
-				"sender": {
-					"id": "5678"
-				},
-				"timestamp": 1459991487970
-	    }],
-	  	"time": 1459991487970
-	}]
-}`
-
-var attachmentIG = `{
-	"object":"instagram",
-	"entry": [{
-	  	"id": "12345",
-	  	"messaging": [{
-				"message": {
-		  			"mid": "external_id",
-		  			"attachments":[{
-      	      		"type":"image",
-      	      		"payload":{
-						"url":"https://image-url/foo.png"
-						}
-					}]
-				},
-				"recipient": {
-					"id": "12345"
-				},
-				"sender": {
-					"id": "5678"
-				},
-				"timestamp": 1459991487970
-	    }],
-	  	"time": 1459991487970
-	}]
-}`
-
-var locationAttachment = `{
-	"object":"page",
-	"entry": [{
-	  	"id": "12345",
-	  	"messaging": [{
-				"message": {
-		  			"mid": "external_id",
-		  			"attachments":[{
-						"type":"location",
-      	      			"payload":{
-							"coordinates": {
-								"lat": 1.2,
-								"long": -1.3
-							}
-						}
-					}]
-				},
-				"recipient": {
-					"id": "12345"
-				},
-				"sender": {
-					"id": "5678"
-				},
-				"timestamp": 1459991487970
-	    }],
-	  	"time": 1459991487970
-	}]
-}`
-
-var thumbsUp = `{
-	"object":"page",
-	"entry":[{
-		"id":"12345",
-		"time":1459991487970,
-		"messaging":[{
-			"sender":{"id":"5678"},
-			"recipient":{"id":"12345"},
-			"timestamp":1459991487970,
-			"message":{
-				"mid":"external_id",
-				"attachments":[{
-					"type":"image",
-					"payload":{
-						"sticker_id": 369239263222822,
-						"url":"https://scontent.xx.fbcdn.net/v/arst"
-					}
-				}]
-			}
-		}]
-	}]
-}`
-
-var like_heart = `{
-	"object":"instagram",
-	"entry":[{
-		"id":"12345",
-		"messaging":[{
-			"sender":{"id":"5678"},
-			"recipient":{"id":"12345"},
-			"timestamp":1459991487970,
-			"message":{
-				"mid":"external_id",
-				"attachments":[{
-					"type":"like_heart"
-				}]
-			}
-		}],
-		"time":1459991487970
-	}]
-}`
-
-var differentPageIG = `{
-	"object":"instagram",
-	"entry": [{
-	  "id": "12345",
-	  "messaging": [{
-			"message": {
-			  "text": "Hello World",
-			  "mid": "external_id"
-			},
-			"recipient": {
-			  "id": "1235"
-			},
-			"sender": {
-			  "id": "5678"
-			},
-			"timestamp": 1459991487970
-	  }],
-	  "time": 1459991487970
-	}]
-}`
-
-var differentPageFBA = `{
-	"object":"page",
-	"entry": [{
-	  "id": "12345",
-	  "messaging": [{
-			"message": {
-			  "text": "Hello World",
-			  "mid": "external_id"
-			},
-			"recipient": {
-			  "id": "1235"
-			},
-			"sender": {
-			  "id": "5678"
-			},
-			"timestamp": 1459991487970
-	  }],
-	  "time": 1459991487970
-	}]
-}`
-
-var echoFBA = `{
-	"object":"page",
-	"entry": [{
-		"id": "12345",
-		"messaging": [{
-			"recipient": {
-				"id": "12345"
-			},
-			"sender": {
-				"id": "5678"
-			},
-			"timestamp": 1459991487970,
-			"message": {
-				"is_echo": true,
-				"mid": "qT7ywaK"
-			}
-		}]
-	}]
-}`
-
-var echoIG = `{
-	"object":"instagram",
-	"entry": [{
-		"id": "12345",
-		"messaging": [{
-			"recipient": {
-				"id": "12345"
-			},
-			"sender": {
-				"id": "5678"
-			},
-			"timestamp": 1459991487970,
-			"message": {
-				"is_echo": true,
-				"mid": "qT7ywaK"
-			}
-		}]
-	}]
-}`
-
-var icebreakerGetStarted = `{
-	"object":"instagram",
-	"entry": [{
-	  "id": "12345",
-	  "messaging": [{
-			"postback": {
-				"title": "icebreaker question",  
-				"payload": "get_started"
-			},
-			"recipient": {
-			  "id": "12345"
-			},
-			"sender": {
-			  "id": "5678"
-			},
-			"timestamp": 1459991487970
-	  }],
-	  "time": 1459991487970
-	}]
-}`
-
-var optInUserRef = `{
-	"object":"page",
-	"entry": [{
-	  "id": "12345",
-	  "messaging": [{
-		  "optin": {
-		  	"ref": "optin_ref",
-		  	"user_ref": "optin_user_ref"
-		  },
-		  "recipient": {
-		  	"id": "12345"
-		  },
-		  "sender": {
-		  	"id": "5678"
-		  },
-		  "timestamp": 1459991487970
-	  }],
-	  "time": 1459991487970
-	}]
-}`
-
-var optIn = `{
-	"object":"page",
-	"entry": [{
-	  "id": "12345",
-	  "messaging": [{
-			"optin": {
-		 		"ref": "optin_ref"
-			},
-			"recipient": {
-		  	"id": "12345"
-			},
-			"sender": {
-		  	"id": "5678"
-			},
-			"timestamp": 1459991487970
-	  }],
-	  "time": 1459991487970
-	}]
-}`
-
-var postback = `{
-	"object":"page",
-	"entry": [{
-	  "id": "12345",
-	  "messaging": [{
-			"postback": {
-				"title": "postback title",  
-				"payload": "postback payload",
-				"referral": {
-				  "ref": "postback ref",
-				  "source": "postback source",
-				  "type": "postback type"
-				}
-			},
-			"recipient": {
-			  "id": "12345"
-			},
-			"sender": {
-			  "id": "5678"
-			},
-			"timestamp": 1459991487970
-	  }],
-	  "time": 1459991487970
-	}]
-}`
-
-var postbackReferral = `{
-	"object":"page",
-	"entry": [{
-	  "id": "12345",
-	  "messaging": [{
-			"postback": {
-				"title": "postback title",  
-				"payload": "get_started",
-				"referral": {
-				  "ref": "postback ref",
-				  "source": "postback source",
-				  "type": "postback type",
-				  "ad_id": "ad id"
-				}
-			},
-			"recipient": {
-			  "id": "12345"
-			},
-			"sender": {
-			  "id": "5678"
-			},
-			"timestamp": 1459991487970
-	  }],
-	  "time": 1459991487970
-	}]
-}`
-
-var postbackGetStarted = `{
-	"object":"page",
-	"entry": [{
-	  "id": "12345",
-	  "messaging": [{
-			"postback": {
-				"title": "postback title",  
-				"payload": "get_started"
-			},
-			"recipient": {
-			  "id": "12345"
-			},
-			"sender": {
-			  "id": "5678"
-			},
-			"timestamp": 1459991487970
-	  }],
-	  "time": 1459991487970
-	}]
-}`
-
-var referral = `{
-	"object":"page",
-	"entry": [{
-	  "id": "12345",
-	  "messaging": [{
-			"referral": {
-				"ref": "referral id",
-				"ad_id": "ad id",
-				"source": "referral source",
-				"type": "referral type"
-			},
-			"recipient": {
-			  "id": "12345"
-			},
-			"sender": {
-			  "id": "5678",
-			  "user_ref": "5678"
-			},
-			"timestamp": 1459991487970
-	  }],
-	  "time": 1459991487970
-	}]
-}`
-
-var dlr = `{
-	"object":"page",
-	"entry": [{
-	  "id": "12345",
-	  "messaging": [{
-			"delivery":{
-				"mids":[
-				   "mid.1458668856218:ed81099e15d3f4f233"
-				],
-				"watermark":1458668856253,
-				"seq":37
-			},
-			"recipient": {
-			  "id": "12345"
-			},
-			"sender": {
-			  "id": "5678"
-			},
-			"timestamp": 1459991487970
-	  }],
-	  "time": 1459991487970
-	}]
-}`
-
-var unsentMsgIG = `{
-	"object":"instagram",
-	"entry":[
-	   {
-		  "id":"12345",
-		  "time":1459991487970,
-		  "messaging":[
-			 {
-				"sender":{
-				   "id":"5678"
-				},
-				"recipient":{
-				   "id":"12345"
-				},
-				"timestamp":1569262485349,
-				"message":{
-				   "mid":"external_id",
-				   "is_deleted": true
-				}
-			 }
-		  ]
-	   }
-	]
- }
-`
-
-var notPage = `{
-	"object":"notpage",
-	"entry": [{}]
-}`
-
-var notInstagram = `{
-	"object":"notinstagram",
-	"entry": [{}]
-}`
-
-var noEntriesFBA = `{
-	"object":"page",
-	"entry": []
-}`
-
-var noEntriesIG = `{
-	"object":"instagram",
-	"entry": []
-}`
-
-var noMessagingEntriesFBA = `{
-	"object":"page",
-	"entry": [{
-		"id": "12345"
-	}]
-}`
-
-var noMessagingEntriesIG = `{
-	"object":"instagram",
-	"entry": [{
-		"id": "12345"
-	}]
-}`
-
-var unknownMessagingEntryFBA = `{
-	"object":"page",
-	"entry": [{
-		"id": "12345",
-		"messaging": [{
-			"recipient": {
-				"id": "12345"
-			},
-			"sender": {
-				"id": "5678"
-			},
-			"timestamp": 1459991487970
-		}]
-	}]
-}`
-
-var unknownMessagingEntryIG = `{
-	"object":"instagram",
-	"entry": [{
-		"id": "12345",
-		"messaging": [{
-			"recipient": {
-				"id": "12345"
-			},
-			"sender": {
-				"id": "5678"
-			},
-			"timestamp": 1459991487970
-		}]
-	}]
-}`
-
-var storyMentionIG = `{
-	"object":"instagram",
-	"entry": [{
-	  	"id": "12345",
-	  	"messaging": [{
-				"message": {
-		  			"mid": "external_id",
-		  			"attachments":[{
-      	      		"type":"story_mention",
-      	      		"payload":{
-						"url":"https://story-url"
-						}
-					}]
-				},
-				"recipient": {
-					"id": "12345"
-				},
-				"sender": {
-					"id": "5678"
-				},
-				"timestamp": 1459991487970
-	    }],
-	  	"time": 1459991487970
-	}]
-}`
-
-var notJSON = `blargh`
->>>>>>> 2d19d676
 
 var testCasesFBA = []ChannelHandleTestCase{
 	{Label: "Receive Message FBA", URL: "/c/fba/receive", Data: string(courier.ReadFile("./testdata/fba/helloMsgFBA.json")), Status: 200, Response: "Handled", NoQueueErrorCheck: true, NoInvalidChannelCheck: true,
@@ -783,8 +112,6 @@
 		URN: Sp("instagram:5678"), Date: Tp(time.Date(2016, 4, 7, 1, 11, 27, 970000000, time.UTC)), ChannelEvent: Sp(courier.NewConversation),
 		ChannelEventExtra: map[string]interface{}{"title": "icebreaker question", "payload": "get_started"},
 		PrepRequest:       addValidSignature},
-
-<<<<<<< HEAD
 	{Label: "Different Page", URL: "/c/ig/receive", Data: string(courier.ReadFile("./testdata/ig/differentPageIG.json")), Status: 200, Response: `"data":[]`, PrepRequest: addValidSignature},
 	{Label: "Echo", URL: "/c/ig/receive", Data: string(courier.ReadFile("./testdata/ig/echoIG.json")), Status: 200, Response: `ignoring echo`, PrepRequest: addValidSignature},
 	{Label: "No Entries", URL: "/c/ig/receive", Data: string(courier.ReadFile("./testdata/ig/noEntriesIG.json")), Status: 400, Response: "no entries found", PrepRequest: addValidSignature},
@@ -794,18 +121,7 @@
 	{Label: "Not JSON", URL: "/c/ig/receive", Data: "not JSON", Status: 400, Response: "Error", PrepRequest: addValidSignature},
 	{Label: "Invalid URN", URL: "/c/ig/receive", Data: string(courier.ReadFile("./testdata/ig/invalidURNIG.json")), Status: 400, Response: "invalid instagram id", PrepRequest: addValidSignature},
 	{Label: "Story Mention", URL: "/c/ig/receive", Data: string(courier.ReadFile("./testdata/ig/storyMentionIG.json")), Status: 200, Response: `ignoring story_mention`, PrepRequest: addValidSignature},
-=======
-	{Label: "Different Page", URL: "/c/ig/receive", Data: differentPageIG, Status: 200, Response: `"data":[]`, PrepRequest: addValidSignature},
-	{Label: "Echo", URL: "/c/ig/receive", Data: echoIG, Status: 200, Response: `ignoring echo`, PrepRequest: addValidSignature},
-	{Label: "No Entries", URL: "/c/ig/receive", Data: noEntriesIG, Status: 400, Response: "no entries found", PrepRequest: addValidSignature},
-	{Label: "Not Instagram", URL: "/c/ig/receive", Data: notInstagram, Status: 400, Response: "object expected 'page' or 'instagram', found notinstagram", PrepRequest: addValidSignature},
-	{Label: "No Messaging Entries", URL: "/c/ig/receive", Data: noMessagingEntriesIG, Status: 200, Response: "Handled", PrepRequest: addValidSignature},
-	{Label: "Unknown Messaging Entry", URL: "/c/ig/receive", Data: unknownMessagingEntryIG, Status: 200, Response: "Handled", PrepRequest: addValidSignature},
-	{Label: "Not JSON", URL: "/c/ig/receive", Data: notJSON, Status: 400, Response: "Error", PrepRequest: addValidSignature},
-	{Label: "Invalid URN", URL: "/c/ig/receive", Data: invalidURNIG, Status: 400, Response: "invalid instagram id", PrepRequest: addValidSignature},
-	{Label: "Story Mention", URL: "/c/ig/receive", Data: storyMentionIG, Status: 200, Response: `ignoring story_mention`, PrepRequest: addValidSignature},
-	{Label: "Message unsent", URL: "/c/ig/receive", Data: unsentMsgIG, Status: 200, Response: `msg deleted`, PrepRequest: addValidSignature},
->>>>>>> 2d19d676
+	{Label: "Message unsent", URL: "/c/ig/receive", Data: string(courier.ReadFile("./testdata/ig/unsentMsgIG.json")), Status: 200, Response: `msg deleted`, PrepRequest: addValidSignature},
 }
 
 func addValidSignature(r *http.Request) {
