--- conflicted
+++ resolved
@@ -72,20 +72,8 @@
 	external_id = CASE WHEN s.external_id != '' THEN s.external_id ELSE msgs_msg.external_id END,
 	modified_on = NOW(),
 	log_uuids = array_append(log_uuids, s.log_uuid)
-<<<<<<< HEAD
-FROM
-	(VALUES(:msg_id::bigint, :channel_id::int, :status::varchar, :external_id::varchar, :log_uuid::uuid)) 
-AS 
-	s(msg_id, channel_id, status, external_id, log_uuid) 
-WHERE 
-	msgs_msg.id = s.msg_id AND
-	msgs_msg.channel_id = s.channel_id AND 
-	msgs_msg.direction = 'O'
-=======
  FROM (VALUES(:msg_id::bigint, :channel_id::int, :status, :external_id, :log_uuid::uuid)) AS s(msg_id, channel_id, status, external_id, log_uuid) 
-WHERE msgs_msg.id = s.msg_id AND msgs_msg.channel_id = s.channel_id AND msgs_msg.direction = 'O'
->>>>>>> ddfc9483
-`
+WHERE msgs_msg.id = s.msg_id AND msgs_msg.channel_id = s.channel_id AND msgs_msg.direction = 'O'`
 
 func WriteStatusUpdates(ctx context.Context, rt *runtime.Runtime, statuses []*StatusUpdate) error {
 	if err := dbutil.BulkQuery(ctx, rt.DB, sqlUpdateMsgByID, statuses); err != nil {
